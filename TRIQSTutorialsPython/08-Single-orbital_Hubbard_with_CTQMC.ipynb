{
 "cells": [
  {
   "cell_type": "markdown",
   "metadata": {
    "deletable": true,
    "editable": true,
    "run_control": {
     "frozen": false,
     "read_only": false
    }
   },
   "source": [
    "Single-orbital Hubbard model\n",
    "============================\n",
    "\n",
    "In this notebook you will reproduce the Bethe lattice DMFT that we did earlier with IPT,\n",
    "but you will use the CTHYB solver to find the solution of the impurity problem. We will\n",
    "consider the problem at half-filling again. \n",
    "\n",
    "In general it is a good idea to develop the script in the notebook, because it is very convenient to find bugs and to quickly come to a working code. In the beginning you should use a small number of Monte Carlo iterations (say 1000) so that the code runs quickly. Your first main goal is to have a functional script. However, once the script is done, we recommend that you do longer runs (production runs) from a shell. It will be easier for you to see the progress of the Monte Carlo solver. Think about saving the relevant data to an archive and then go back to the notebook when it comes to analyzing and plotting the results. This is usually how things are done: elaboration of the scripts and analysis of the data from the notebook, production from a shell.\n",
    "\n",
    "In order to run your script from a shell, open a terminal and go in the tutorial directory.\n",
    "This is where you should edit your production script. Let's call it `run_dmft.py`. Use your favourite editor (e.g. `vi` or `gedit`) to create the script `run_dmft.py`.\n",
    "\n",
    "When the script is written save it and run it. You can:\n",
    "\n",
    "- run it directly from the shell to see the Monte Carlo progress:\n",
    "\n",
    "`>>> pytriqs run_dmft.py`\n",
    "\n",
    "- run the following command in a notebook cell.\n",
    "\n",
    "`%run run_dmft.py`\n",
    "\n",
    "That's it! When the run is done and data has been saved into an archive, you can go back to the notebook and read the archive in order to analyze or plot the results."
   ]
  },
  {
   "cell_type": "markdown",
   "metadata": {
    "deletable": true,
    "editable": true,
    "run_control": {
     "frozen": false,
     "read_only": false
    }
   },
   "source": [
    "Exercise 1\n",
    "----------\n",
    "\n",
    "Write a DMFT loop, like you did earlier but using the CTHYB solver. \n",
    "\n",
    "*Hint*: It is useful to symmetrize the Green's function (make the `up` and `down` components the same) to avoid some artificial polarization of the system close to the Mott transition. You might want to enforce the `up`-`down` symmetry on `S.G` just before the self-consistency condition. In order\n",
    "to have reasonable data you should have at least 10000 cycles."
   ]
  },
  {
   "cell_type": "code",
   "execution_count": null,
   "metadata": {
<<<<<<< HEAD
    "collapsed": true
=======
    "collapsed": false,
    "deletable": true,
    "editable": true,
    "run_control": {
     "frozen": false,
     "read_only": false
    }
>>>>>>> 6b381e35
   },
   "outputs": [],
   "source": [
    "from pytriqs.gf import *\n",
    "from pytriqs.operators import *\n",
    "from pytriqs.archive import *\n",
    "from triqs_cthyb import Solver\n",
    "from numpy import *\n",
    "\n",
    "# Parameters of the model\n",
    "t = 1.0\n",
    "beta = 10\n",
    "n_loops = 10\n",
    "U = 4.0\n",
    "\n",
    "# code here\n",
    "\n",
    "# DMFT loop with self-consistency\n",
    "# code here"
   ]
  },
  {
   "cell_type": "markdown",
   "metadata": {
    "deletable": true,
    "editable": true,
    "run_control": {
     "frozen": false,
     "read_only": false
    }
   },
   "source": [
    "Exercise 2\n",
    "----------\n",
    "\n",
    "Here, you will learn to analyze the output of the solver. As discussed, the Monte Carlo algorithm provide results on the\n",
    "Matsubara axis. This makes the analysis of the results slightly more delicate than if we had them directly on the real\n",
    "axis. When we used the IPT solver, we could see the Mott transition as the appearance of a gap in the spectral function.\n",
    "After the Monte Carlo run, we do not have the spectral function, so we will have to use some other criteria to decide, e.g.,\n",
    "if the system is metallic or insulating.\n",
    "\n",
    "Plot the Green's function at the end of the DMFT loops for several values of $U$ (say between 2 and 8). Focus on the extrapolation of the imaginary part of the Green's function to zero frequency. How does it change with $U$? Is there\n",
    "a way to see the Mott transition just by inspecting the imaginary part of the Green's function?"
   ]
  },
  {
   "cell_type": "markdown",
   "metadata": {
    "deletable": true,
    "editable": true,
    "run_control": {
     "frozen": false,
     "read_only": false
    }
   },
   "source": [
    "Exercise 3\n",
    "----------\n",
    "\n",
    "Do the same exercise as above, but analyze the self-energy. The noise usually gets bigger for larger frequencies, so just focus on the first few Matsubara frequencies. There the noise should not be too important. Again, by looking at the extrapolation to zero frequency of the imaginary part of the self-energy, can you tell where the Mott transition happens?"
   ]
  },
  {
   "cell_type": "markdown",
   "metadata": {
    "deletable": true,
    "editable": true,
    "run_control": {
     "frozen": false,
     "read_only": false
    }
   },
   "source": [
    "Exercise 4\n",
    "----------\n",
    "\n",
    "A very useful quantity to measure the degree of correlation of a metal is the *quasiparticle weight* $Z$. It is defined as\n",
    "\n",
    "$$\n",
    "Z = \\lim_{\\omega_n \\rightarrow 0} \\Big( 1 - \\frac{d\\mathrm{Im} \\Sigma(i\\omega_n)}{di\\omega_n} \\Big)^{-1}\n",
    "$$\n",
    "\n",
    "\n",
    "For a non-interacting metal $Z=1$. As correlations appear, $Z$ gradually gets smaller. It reaches 0 at the Mott transition. Make a plot of $Z$ versus $U$ for the Bethe lattice Hubbard model. \n",
    "\n",
    "*Hint*: In order to have access to the values of $\\Sigma_\\uparrow(i\\omega_n)$, you can use `S.Sigma['up'](n)`. This will be useful to numerically compute the derivative required to compute $Z$."
   ]
  },
  {
   "cell_type": "markdown",
   "metadata": {
    "deletable": true,
    "editable": true,
    "run_control": {
     "frozen": false,
     "read_only": false
    }
   },
   "source": [
    "Exercise 5\n",
    "----------\n",
    "\n",
    "Go back to your IPT code and try to modify it to extract the $Z$ versus $U$ curve. Compare this to the result you found in Exercise 4. Is the critical $U$ for the Mott transition similar to the one you found using CTHYB?"
   ]
  },
  {
   "cell_type": "markdown",
   "metadata": {
    "deletable": true,
    "editable": true,
    "run_control": {
     "frozen": false,
     "read_only": false
    }
   },
   "source": [
    "Exercise 6\n",
    "----------\n",
    "\n",
    "Try to analytically continue the Green's function on the real axis using the Pade approximation. What can\n",
    "you say about the result?"
   ]
  }
 ],
 "metadata": {
  "kernelspec": {
   "display_name": "Python 2",
   "language": "python",
   "name": "python2"
  },
  "language_info": {
   "codemirror_mode": {
    "name": "ipython",
    "version": 2
   },
   "file_extension": ".py",
   "mimetype": "text/x-python",
   "name": "python",
   "nbconvert_exporter": "python",
   "pygments_lexer": "ipython2",
   "version": "2.7.13"
  },
  "latex_envs": {
   "LaTeX_envs_menu_present": true,
   "autocomplete": true,
   "bibliofile": "biblio.bib",
   "cite_by": "apalike",
   "current_citInitial": 1,
   "eqLabelWithNumbers": true,
   "eqNumInitial": 1,
   "hotkeys": {
    "equation": "Ctrl-E",
    "itemize": "Ctrl-I"
   },
   "labels_anchors": false,
   "latex_user_defs": false,
   "report_style_numbering": false,
   "user_envs_cfg": false
  },
  "widgets": {
   "state": {},
   "version": "1.1.1"
  }
 },
 "nbformat": 4,
 "nbformat_minor": 1
}<|MERGE_RESOLUTION|>--- conflicted
+++ resolved
@@ -60,9 +60,6 @@
    "cell_type": "code",
    "execution_count": null,
    "metadata": {
-<<<<<<< HEAD
-    "collapsed": true
-=======
     "collapsed": false,
     "deletable": true,
     "editable": true,
@@ -70,7 +67,6 @@
      "frozen": false,
      "read_only": false
     }
->>>>>>> 6b381e35
    },
    "outputs": [],
    "source": [
