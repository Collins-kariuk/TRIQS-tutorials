--- conflicted
+++ resolved
@@ -34,19 +34,15 @@
   {
    "cell_type": "code",
    "execution_count": null,
-<<<<<<< HEAD
-   "metadata": {},
-=======
-   "metadata": {
-    "collapsed": false,
-    "deletable": true,
-    "editable": true,
-    "run_control": {
-     "frozen": false,
-     "read_only": false
-    }
-   },
->>>>>>> 6b381e35
+   "metadata": {
+    "collapsed": false,
+    "deletable": true,
+    "editable": true,
+    "run_control": {
+     "frozen": false,
+     "read_only": false
+    }
+   },
    "outputs": [],
    "source": [
     "import numpy as np\n",
@@ -60,19 +56,15 @@
   {
    "cell_type": "code",
    "execution_count": null,
-<<<<<<< HEAD
-   "metadata": {},
-=======
-   "metadata": {
-    "collapsed": false,
-    "deletable": true,
-    "editable": true,
-    "run_control": {
-     "frozen": false,
-     "read_only": false
-    }
-   },
->>>>>>> 6b381e35
+   "metadata": {
+    "collapsed": false,
+    "deletable": true,
+    "editable": true,
+    "run_control": {
+     "frozen": false,
+     "read_only": false
+    }
+   },
    "outputs": [],
    "source": [
     "# The plot command takes the x coordinates as first argument\n",
@@ -110,19 +102,15 @@
   {
    "cell_type": "code",
    "execution_count": null,
-<<<<<<< HEAD
-   "metadata": {},
-=======
-   "metadata": {
-    "collapsed": false,
-    "deletable": true,
-    "editable": true,
-    "run_control": {
-     "frozen": false,
-     "read_only": false
-    }
-   },
->>>>>>> 6b381e35
+   "metadata": {
+    "collapsed": false,
+    "deletable": true,
+    "editable": true,
+    "run_control": {
+     "frozen": false,
+     "read_only": false
+    }
+   },
    "outputs": [],
    "source": [
     "xr = np.arange(0,1,0.01)\n",
@@ -160,19 +148,15 @@
   {
    "cell_type": "code",
    "execution_count": null,
-<<<<<<< HEAD
-   "metadata": {},
-=======
-   "metadata": {
-    "collapsed": false,
-    "deletable": true,
-    "editable": true,
-    "run_control": {
-     "frozen": false,
-     "read_only": false
-    }
-   },
->>>>>>> 6b381e35
+   "metadata": {
+    "collapsed": false,
+    "deletable": true,
+    "editable": true,
+    "run_control": {
+     "frozen": false,
+     "read_only": false
+    }
+   },
    "outputs": [],
    "source": [
     "xr = np.arange(0,10,0.01)\n",
@@ -213,19 +197,15 @@
   {
    "cell_type": "code",
    "execution_count": null,
-<<<<<<< HEAD
-   "metadata": {},
-=======
-   "metadata": {
-    "collapsed": false,
-    "deletable": true,
-    "editable": true,
-    "run_control": {
-     "frozen": false,
-     "read_only": false
-    }
-   },
->>>>>>> 6b381e35
+   "metadata": {
+    "collapsed": false,
+    "deletable": true,
+    "editable": true,
+    "run_control": {
+     "frozen": false,
+     "read_only": false
+    }
+   },
    "outputs": [],
    "source": [
     "mu, sigma = 100, 15\n",
@@ -275,19 +255,15 @@
   {
    "cell_type": "code",
    "execution_count": null,
-<<<<<<< HEAD
-   "metadata": {},
-=======
-   "metadata": {
-    "collapsed": false,
-    "deletable": true,
-    "editable": true,
-    "run_control": {
-     "frozen": false,
-     "read_only": false
-    }
-   },
->>>>>>> 6b381e35
+   "metadata": {
+    "collapsed": false,
+    "deletable": true,
+    "editable": true,
+    "run_control": {
+     "frozen": false,
+     "read_only": false
+    }
+   },
    "outputs": [],
    "source": [
     "xr = np.arange(0,3,0.2)\n",
@@ -325,19 +301,15 @@
   {
    "cell_type": "code",
    "execution_count": null,
-<<<<<<< HEAD
-   "metadata": {},
-=======
-   "metadata": {
-    "collapsed": false,
-    "deletable": true,
-    "editable": true,
-    "run_control": {
-     "frozen": false,
-     "read_only": false
-    }
-   },
->>>>>>> 6b381e35
+   "metadata": {
+    "collapsed": false,
+    "deletable": true,
+    "editable": true,
+    "run_control": {
+     "frozen": false,
+     "read_only": false
+    }
+   },
    "outputs": [],
    "source": [
     "xr = np.arange(0,3,.1)\n",
