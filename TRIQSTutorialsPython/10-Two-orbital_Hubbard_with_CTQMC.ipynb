{
 "cells": [
  {
   "cell_type": "markdown",
   "metadata": {
    "deletable": true,
    "editable": true,
    "run_control": {
     "frozen": false,
     "read_only": false
    }
   },
   "source": [
    "Two-orbital Hubbard model\n",
    "=========================\n",
    "\n",
    "You will generalize the previous study to a two-orbital problem.\n",
    "We will still focus on a Bethe lattice so that the DMFT self-consistency is simple. For the interaction\n",
    "Hamiltonian, we will consider the Hubbard-Kanamori model for two bands. The Hamiltonian consists of density-density, spin-flip and pair-hopping terms:\n",
    "\n",
    "$$\n",
    "  H_{HK} =          U \\sum_{i} n_{i \\uparrow} n_{i \\downarrow}\n",
    "             + (U-2J) \\sum_{i \\neq i'} n_{i \\uparrow} n_{i' \\downarrow}\n",
    "             + (U-3J) \\sum_{i < i', \\sigma} n_{i \\sigma} n_{i' \\sigma} \n",
    "             - J \\sum_{i \\neq i'} a^\\dagger_{i \\uparrow} a_{i \\downarrow} a^\\dagger_{i' \\downarrow} a_{i' \\uparrow}\n",
    "             + J \\sum_{i \\neq i'} a^\\dagger_{i \\uparrow} a^\\dagger_{i \\downarrow} a_{i' \\downarrow} a_{i' \\uparrow},\n",
    "$$\n",
    "\n",
    "For this problem, the DMFT self-consistency still reads\n",
    "\n",
    "$$\n",
    "{\\cal G}_{0 i \\sigma}^{-1} (i\\omega_n) = i\\omega_n + \\mu - t^2 G_{i \\sigma} (i\\omega_n)\n",
    "$$\n",
    "\n",
    "Note that the Green's functions are diagonal in spin and orbital indices.\n",
    "\n"
   ]
  },
  {
   "cell_type": "markdown",
   "metadata": {
    "deletable": true,
    "editable": true,
    "run_control": {
     "frozen": false,
     "read_only": false
    }
   },
   "source": [
    "Exercise 1\n",
    "----------\n",
    "\n",
    "Modify the script for the single-band Hubbard model to work here. We will be interested in the half- and quarter-filled cases, for which the respective chemical potentials are:\n",
    "\n",
    "$\\mu_{\\rm half} = 0.5 U + 0.5 (U-2J) + 0.5 (U-3J)$\n",
    "\n",
    "$\\mu_{\\rm quarter} = -0.81 + (0.6899 - 1.1099 \\, J/U) U + (-0.02548 + 0.02709 \\, J/U -0.1606 \\, (J/U)^2) U^2$"
   ]
  },
  {
   "cell_type": "markdown",
   "metadata": {
    "deletable": true,
    "editable": true,
    "run_control": {
     "frozen": false,
     "read_only": false
    }
   },
   "source": [
    "If you are stuck or short on time, take a sneak peek at the solution below. \n",
    "Note that there is a variable `filling` that can be set either to `half` or to \n",
    "`quarter` and that defines the filling of the problem. \n",
    "\n",
    "**Warning**: don't run the script, the calculations are quite long! It is just here for illustration purposes."
   ]
  },
  {
   "cell_type": "code",
   "execution_count": null,
   "metadata": {
<<<<<<< HEAD
    "collapsed": true
=======
    "collapsed": false,
    "deletable": true,
    "editable": true,
    "run_control": {
     "frozen": false,
     "read_only": false
    }
>>>>>>> 6b381e35
   },
   "outputs": [],
   "source": [
    "# %load run_two_bands.py\n",
    "from pytriqs.gf import *\n",
    "from pytriqs.operators import *\n",
    "from pytriqs.archive import *\n",
    "from triqs_cthyb import Solver\n",
    "from itertools import product\n",
    "import numpy as np\n",
    "\n",
    "import os\n",
    "if not os.path.exists('results_two_bands'):\n",
    "    os.makedirs('results_two_bands')\n",
    "\n",
    "# Parameters of the model\n",
    "t = 1.0\n",
    "beta = 10.0\n",
    "n_loops = 10\n",
    "filling = 'half' # or 'quarter'\n",
    "n_orbitals = 2\n",
    "\n",
    "# Construct the solver\n",
    "S = Solver(beta = beta, gf_struct = [('up-0',[0]), ('up-1',[0]), ('down-0',[0]), ('down-1',[0])] )\n",
    "\n",
    "for coeff in [0.0, 0.1, 0.2]:\n",
    "\n",
    "    # Run for several values of U\n",
    "    for U in np.arange(1.0, 13.0, 1.0):\n",
    "\n",
    "        J = coeff * U\n",
    "\n",
    "        # Expression of mu for half and quarter filling\n",
    "        if filling == 'half':\n",
    "            mu = 0.5*U + 0.5*(U-2*J) + 0.5*(U-3*J)\n",
    "        elif filling == 'quarter':\n",
    "            mu = -0.81 + (0.6899-1.1099*coeff)*U + (-0.02548+0.02709*coeff-0.1606*coeff**2)*U**2\n",
    "\n",
    "        # Set the interacting Kanamori hamiltonian\n",
    "        h_int = Operator()\n",
    "        for o in range(0,n_orbitals):\n",
    "            h_int += U*n('up-%s'%o,0)*n('down-%s'%o,0)\n",
    "        for o1,o2 in product(range(0,n_orbitals),range(0,n_orbitals)):\n",
    "            if o1==o2: continue\n",
    "            h_int += (U-2*J)*n('up-%s'%o1,0)*n('down-%s'%o2,0)\n",
    "        for o1,o2 in product(range(0,n_orbitals),range(0,n_orbitals)):\n",
    "            if o2>=o1: continue;\n",
    "            h_int += (U-3*J)*n('up-%s'%o1,0)*n('up-%s'%o2,0)\n",
    "            h_int += (U-3*J)*n('down-%s'%o1,0)*n('down-%s'%o2,0)\n",
    "        for o1,o2 in product(range(0,n_orbitals),range(0,n_orbitals)):\n",
    "            if o1==o2: continue\n",
    "            h_int += -J*c_dag('up-%s'%o1,0)*c_dag('down-%s'%o1,0)*c('up-%s'%o2,0)*c('down-%s'%o2,0)\n",
    "            h_int += -J*c_dag('up-%s'%o1,0)*c_dag('down-%s'%o2,0)*c('up-%s'%o2,0)*c('down-%s'%o1,0)\n",
    "\n",
    "        # This is a first guess for G\n",
    "        S.G0_iw << inverse(iOmega_n + mu - t**2 * SemiCircular(2*t))\n",
    "\n",
    "        # DMFT loop with self-consistency\n",
    "        for i in range(n_loops):\n",
    "\n",
    "            print \"\\n\\nIteration = %i / %i\" % (i+1, n_loops)\n",
    "\n",
    "            # Symmetrize the Green's function and use self-consistency\n",
    "            if i > 0:\n",
    "                g = 0.25 * ( S.G_iw['up-0'] + S.G_iw['up-1'] + S.G_iw['down-0'] + S.G_iw['down-1'] )\n",
    "                for name, g0 in S.G0_iw:\n",
    "                    g0 << inverse(iOmega_n + mu - t**2 * g)\n",
    "\n",
    "            # Solve the impurity problem\n",
    "            S.solve(h_int = h_int,\n",
    "                    n_cycles  = 30000,\n",
    "                    length_cycle = 100,\n",
    "                    n_warmup_cycles = 5000)\n",
    "\n",
    "            # Check density\n",
    "            for name, g in S.G_iw:\n",
    "                print name, \": \",g.density()[0,0].real\n",
    "\n",
    "            # Save iteration in archive\n",
    "            with HDFArchive(\"results_two_bands/%s-U%.2f-J%.2f.h5\"%(filling,U,J)) as A:\n",
    "                A['G-%i'%i] = S.G_iw\n",
    "                A['Sigma-%i'%i] = S.Sigma_iw\n"
   ]
  },
  {
   "cell_type": "markdown",
   "metadata": {
    "deletable": true,
    "editable": true,
    "run_control": {
     "frozen": false,
     "read_only": false
    }
   },
   "source": [
    "For the following exercises, the calculations have already been performed for you, and the data is stored in the `results_two_bands` folder, see below. Use this data to perform the analysis below. Again, **do not run the script** on your machine! "
   ]
  },
  {
   "cell_type": "code",
   "execution_count": null,
   "metadata": {
    "collapsed": true
   },
   "outputs": [],
   "source": [
    "!ls results_two_bands/"
   ]
  },
  {
   "cell_type": "markdown",
   "metadata": {
    "deletable": true,
    "editable": true,
    "run_control": {
     "frozen": false,
     "read_only": false
    }
   },
   "source": [
    "Exercise 2\n",
    "----------\n",
    "\n",
    "Start by studying the problem at half-filling. By varying $U$ find the critical $U_c$ for the Mott transition for different values of $J$. How does $U_c$ change with $J$? Hint: take the following values for $J/U = 0.0, 0.1, 0.2$ and values of $U/t$ between 1 and 12."
   ]
  },
  {
   "cell_type": "markdown",
   "metadata": {
    "deletable": true,
    "editable": true,
    "run_control": {
     "frozen": false,
     "read_only": false
    }
   },
   "source": [
    "Exercise 3\n",
    "----------\n",
    "\n",
    "Do the same study as in Exercise 1, but at quarter-filling. How does $U_c$ change with $J$? Take again values of $J/U = 0.0, 0.1, 0.2$ and values of $U/t$ between 1 and 12."
   ]
  }
 ],
 "metadata": {
  "kernelspec": {
   "display_name": "Python 2",
   "language": "python",
   "name": "python2"
  },
  "language_info": {
   "codemirror_mode": {
    "name": "ipython",
    "version": 2
   },
   "file_extension": ".py",
   "mimetype": "text/x-python",
   "name": "python",
   "nbconvert_exporter": "python",
   "pygments_lexer": "ipython2",
   "version": "2.7.13"
  },
  "latex_envs": {
   "LaTeX_envs_menu_present": true,
   "autocomplete": true,
   "bibliofile": "biblio.bib",
   "cite_by": "apalike",
   "current_citInitial": 1,
   "eqLabelWithNumbers": true,
   "eqNumInitial": 1,
   "hotkeys": {
    "equation": "Ctrl-E",
    "itemize": "Ctrl-I"
   },
   "labels_anchors": false,
   "latex_user_defs": false,
   "report_style_numbering": false,
   "user_envs_cfg": false
  },
  "widgets": {
   "state": {},
   "version": "1.1.1"
  }
 },
 "nbformat": 4,
 "nbformat_minor": 1
}<|MERGE_RESOLUTION|>--- conflicted
+++ resolved
@@ -79,9 +79,6 @@
    "cell_type": "code",
    "execution_count": null,
    "metadata": {
-<<<<<<< HEAD
-    "collapsed": true
-=======
     "collapsed": false,
     "deletable": true,
     "editable": true,
@@ -89,7 +86,6 @@
      "frozen": false,
      "read_only": false
     }
->>>>>>> 6b381e35
    },
    "outputs": [],
    "source": [
