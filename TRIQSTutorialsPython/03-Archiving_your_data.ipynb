{
 "cells": [
  {
   "cell_type": "code",
   "execution_count": null,
<<<<<<< HEAD
   "metadata": {},
=======
   "metadata": {
    "collapsed": false,
    "deletable": true,
    "editable": true,
    "run_control": {
     "frozen": false,
     "read_only": false
    }
   },
>>>>>>> 6b381e35
   "outputs": [],
   "source": [
    "from pytriqs.plot.mpl_interface import *\n",
    "%matplotlib inline\n",
    "# change scale of all figures to make them bigger\n",
    "import matplotlib as mpl\n",
    "mpl.rcParams['savefig.dpi']=100 "
   ]
  },
  {
   "cell_type": "markdown",
   "metadata": {
    "deletable": true,
    "editable": true,
    "run_control": {
     "frozen": false,
     "read_only": false
    }
   },
   "source": [
    "HDF5 Archives\n",
    "=============\n",
    "\n",
    "An important issue when it comes to numerical calculations is to save data in a compact, portable and light way, which allows for easy recovery. To this end, the objects in TRIQS\n",
    "are save into hdf5 archives. The interface in TRIQS allows\n",
    "to recover objects directly, as they were saved. Let us first import the relevant module:"
   ]
  },
  {
   "cell_type": "code",
   "execution_count": null,
<<<<<<< HEAD
   "metadata": {},
=======
   "metadata": {
    "collapsed": false,
    "deletable": true,
    "editable": true,
    "run_control": {
     "frozen": false,
     "read_only": false
    }
   },
>>>>>>> 6b381e35
   "outputs": [],
   "source": [
    "from pytriqs.archive import HDFArchive"
   ]
  },
  {
   "cell_type": "markdown",
   "metadata": {
    "deletable": true,
    "editable": true,
    "run_control": {
     "frozen": false,
     "read_only": false
    }
   },
   "source": [
    "Writing in an archive\n",
    "---------------------\n",
    "\n",
    "We open a new archive from scratch"
   ]
  },
  {
   "cell_type": "code",
   "execution_count": null,
<<<<<<< HEAD
   "metadata": {},
=======
   "metadata": {
    "collapsed": false,
    "deletable": true,
    "editable": true,
    "run_control": {
     "frozen": false,
     "read_only": false
    }
   },
>>>>>>> 6b381e35
   "outputs": [],
   "source": [
    "A = HDFArchive(\"my_archive.h5\",'w')"
   ]
  },
  {
   "cell_type": "markdown",
   "metadata": {
    "deletable": true,
    "editable": true,
    "run_control": {
     "frozen": false,
     "read_only": false
    }
   },
   "source": [
    "The `'w'` here means we overwrite the archive if there was an existing one. If you want to append information to an\n",
    "existing archive without destroying it, use `'a'`. An archive essentially behaves like a python dictionary, i.e. we can\n",
    "put any object in there"
   ]
  },
  {
   "cell_type": "code",
   "execution_count": null,
<<<<<<< HEAD
   "metadata": {},
=======
   "metadata": {
    "collapsed": false,
    "deletable": true,
    "editable": true,
    "run_control": {
     "frozen": false,
     "read_only": false
    }
   },
>>>>>>> 6b381e35
   "outputs": [],
   "source": [
    "from pytriqs.gf import *\n",
    "g = GfReFreq(indices=[0], window=[-2,2], name='GF')\n",
    "g << SemiCircular(1.0)\n",
    "\n",
    "with HDFArchive(\"my_archive.h5\",'w') as A:\n",
    "    A['number'] = 12\n",
    "    A['GF'] = g"
   ]
  },
  {
   "cell_type": "markdown",
   "metadata": {
    "deletable": true,
    "editable": true,
    "run_control": {
     "frozen": false,
     "read_only": false
    }
   },
   "source": [
    "From the shell we can now see the new file and check what is\n",
    "in it"
   ]
  },
  {
   "cell_type": "code",
   "execution_count": null,
<<<<<<< HEAD
   "metadata": {},
=======
   "metadata": {
    "collapsed": false,
    "deletable": true,
    "editable": true,
    "run_control": {
     "frozen": false,
     "read_only": false
    }
   },
>>>>>>> 6b381e35
   "outputs": [],
   "source": [
    "!ls *.h5"
   ]
  },
  {
   "cell_type": "code",
   "execution_count": null,
<<<<<<< HEAD
   "metadata": {},
=======
   "metadata": {
    "collapsed": false,
    "deletable": true,
    "editable": true,
    "run_control": {
     "frozen": false,
     "read_only": false
    }
   },
>>>>>>> 6b381e35
   "outputs": [],
   "source": [
    "!h5ls my_archive.h5"
   ]
  },
  {
   "cell_type": "markdown",
   "metadata": {
    "deletable": true,
    "editable": true,
    "run_control": {
     "frozen": false,
     "read_only": false
    }
   },
   "source": [
    "Note: The `!` allows to run shell commands from the notebook. `h5ls` is a command that lists the entries in an archive."
   ]
  },
  {
   "cell_type": "markdown",
   "metadata": {
    "deletable": true,
    "editable": true,
    "run_control": {
     "frozen": false,
     "read_only": false
    }
   },
   "source": [
    "Reading from an archive\n",
    "-----------------------\n",
    "\n",
    "Of course, later on we want to read from our saved archive.\n",
    "We just open it again (the `'r'` flags means that we just read from the archive and\n",
    "cannot modify it)"
   ]
  },
  {
   "cell_type": "code",
   "execution_count": null,
<<<<<<< HEAD
   "metadata": {},
=======
   "metadata": {
    "collapsed": false,
    "deletable": true,
    "editable": true,
    "run_control": {
     "frozen": false,
     "read_only": false
    }
   },
>>>>>>> 6b381e35
   "outputs": [],
   "source": [
    "with HDFArchive(\"my_archive.h5\",'r') as B:\n",
    "    # show the contents of the archive\n",
    "    print B\n",
    "    # reconstruct the object number from B\n",
    "    print \"Number = \", B['number']\n",
    "    # reconstruct and plot the Green's function\n",
    "    oplot(B['GF'], name = 'GF')"
   ]
  }
 ],
 "metadata": {
  "kernelspec": {
   "display_name": "Python 2",
   "language": "python",
   "name": "python2"
  },
  "language_info": {
   "codemirror_mode": {
    "name": "ipython",
    "version": 2
   },
   "file_extension": ".py",
   "mimetype": "text/x-python",
   "name": "python",
   "nbconvert_exporter": "python",
   "pygments_lexer": "ipython2",
   "version": "2.7.13"
  },
  "latex_envs": {
   "LaTeX_envs_menu_present": true,
   "autocomplete": true,
   "bibliofile": "biblio.bib",
   "cite_by": "apalike",
   "current_citInitial": 1,
   "eqLabelWithNumbers": true,
   "eqNumInitial": 1,
   "hotkeys": {
    "equation": "Ctrl-E",
    "itemize": "Ctrl-I"
   },
   "labels_anchors": false,
   "latex_user_defs": false,
   "report_style_numbering": false,
   "user_envs_cfg": false
  },
  "widgets": {
   "state": {},
   "version": "1.1.1"
  }
 },
 "nbformat": 4,
 "nbformat_minor": 1
}<|MERGE_RESOLUTION|>--- conflicted
+++ resolved
@@ -3,19 +3,15 @@
   {
    "cell_type": "code",
    "execution_count": null,
-<<<<<<< HEAD
-   "metadata": {},
-=======
-   "metadata": {
-    "collapsed": false,
-    "deletable": true,
-    "editable": true,
-    "run_control": {
-     "frozen": false,
-     "read_only": false
-    }
-   },
->>>>>>> 6b381e35
+   "metadata": {
+    "collapsed": false,
+    "deletable": true,
+    "editable": true,
+    "run_control": {
+     "frozen": false,
+     "read_only": false
+    }
+   },
    "outputs": [],
    "source": [
     "from pytriqs.plot.mpl_interface import *\n",
@@ -47,19 +43,15 @@
   {
    "cell_type": "code",
    "execution_count": null,
-<<<<<<< HEAD
-   "metadata": {},
-=======
-   "metadata": {
-    "collapsed": false,
-    "deletable": true,
-    "editable": true,
-    "run_control": {
-     "frozen": false,
-     "read_only": false
-    }
-   },
->>>>>>> 6b381e35
+   "metadata": {
+    "collapsed": false,
+    "deletable": true,
+    "editable": true,
+    "run_control": {
+     "frozen": false,
+     "read_only": false
+    }
+   },
    "outputs": [],
    "source": [
     "from pytriqs.archive import HDFArchive"
@@ -85,19 +77,15 @@
   {
    "cell_type": "code",
    "execution_count": null,
-<<<<<<< HEAD
-   "metadata": {},
-=======
-   "metadata": {
-    "collapsed": false,
-    "deletable": true,
-    "editable": true,
-    "run_control": {
-     "frozen": false,
-     "read_only": false
-    }
-   },
->>>>>>> 6b381e35
+   "metadata": {
+    "collapsed": false,
+    "deletable": true,
+    "editable": true,
+    "run_control": {
+     "frozen": false,
+     "read_only": false
+    }
+   },
    "outputs": [],
    "source": [
     "A = HDFArchive(\"my_archive.h5\",'w')"
@@ -122,19 +110,15 @@
   {
    "cell_type": "code",
    "execution_count": null,
-<<<<<<< HEAD
-   "metadata": {},
-=======
-   "metadata": {
-    "collapsed": false,
-    "deletable": true,
-    "editable": true,
-    "run_control": {
-     "frozen": false,
-     "read_only": false
-    }
-   },
->>>>>>> 6b381e35
+   "metadata": {
+    "collapsed": false,
+    "deletable": true,
+    "editable": true,
+    "run_control": {
+     "frozen": false,
+     "read_only": false
+    }
+   },
    "outputs": [],
    "source": [
     "from pytriqs.gf import *\n",
@@ -164,19 +148,15 @@
   {
    "cell_type": "code",
    "execution_count": null,
-<<<<<<< HEAD
-   "metadata": {},
-=======
-   "metadata": {
-    "collapsed": false,
-    "deletable": true,
-    "editable": true,
-    "run_control": {
-     "frozen": false,
-     "read_only": false
-    }
-   },
->>>>>>> 6b381e35
+   "metadata": {
+    "collapsed": false,
+    "deletable": true,
+    "editable": true,
+    "run_control": {
+     "frozen": false,
+     "read_only": false
+    }
+   },
    "outputs": [],
    "source": [
     "!ls *.h5"
@@ -185,19 +165,15 @@
   {
    "cell_type": "code",
    "execution_count": null,
-<<<<<<< HEAD
-   "metadata": {},
-=======
-   "metadata": {
-    "collapsed": false,
-    "deletable": true,
-    "editable": true,
-    "run_control": {
-     "frozen": false,
-     "read_only": false
-    }
-   },
->>>>>>> 6b381e35
+   "metadata": {
+    "collapsed": false,
+    "deletable": true,
+    "editable": true,
+    "run_control": {
+     "frozen": false,
+     "read_only": false
+    }
+   },
    "outputs": [],
    "source": [
     "!h5ls my_archive.h5"
@@ -239,19 +215,15 @@
   {
    "cell_type": "code",
    "execution_count": null,
-<<<<<<< HEAD
-   "metadata": {},
-=======
-   "metadata": {
-    "collapsed": false,
-    "deletable": true,
-    "editable": true,
-    "run_control": {
-     "frozen": false,
-     "read_only": false
-    }
-   },
->>>>>>> 6b381e35
+   "metadata": {
+    "collapsed": false,
+    "deletable": true,
+    "editable": true,
+    "run_control": {
+     "frozen": false,
+     "read_only": false
+    }
+   },
    "outputs": [],
    "source": [
     "with HDFArchive(\"my_archive.h5\",'r') as B:\n",
