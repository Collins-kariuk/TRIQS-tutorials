{
 "cells": [
  {
   "cell_type": "code",
   "execution_count": null,
<<<<<<< HEAD
   "metadata": {},
=======
   "metadata": {
    "collapsed": false,
    "deletable": true,
    "editable": true,
    "run_control": {
     "frozen": false,
     "read_only": false
    }
   },
>>>>>>> 6b381e35
   "outputs": [],
   "source": [
    "from pytriqs.gf import *\n",
    "from pytriqs.archive import *\n",
    "from pytriqs.plot.mpl_interface import *\n",
    "import numpy as np\n",
    "%matplotlib inline\n",
    "import matplotlib as mpl\n",
    "mpl.rcParams['savefig.dpi']=100\n",
    "plt.rcParams['figure.figsize'] = (8.0,6.0)"
   ]
  },
  {
   "cell_type": "markdown",
   "metadata": {
    "deletable": true,
    "editable": true,
    "run_control": {
     "frozen": false,
     "read_only": false
    }
   },
   "source": [
    "Solution of the exercises\n",
    "========================="
   ]
  },
  {
   "cell_type": "markdown",
   "metadata": {
    "deletable": true,
    "editable": true,
    "run_control": {
     "frozen": false,
     "read_only": false
    }
   },
   "source": [
    "Solution of exercise 1\n",
    "----------------------\n",
    "\n",
    "The script below solves the two-orbital Hubbard model for a variety of filling, $U$ and $J$."
   ]
  },
  {
   "cell_type": "code",
   "execution_count": null,
<<<<<<< HEAD
   "metadata": {},
=======
   "metadata": {
    "collapsed": false,
    "deletable": true,
    "editable": true,
    "run_control": {
     "frozen": false,
     "read_only": false
    }
   },
>>>>>>> 6b381e35
   "outputs": [],
   "source": [
    "%load run_two_bands.py"
   ]
  },
  {
   "cell_type": "markdown",
   "metadata": {
    "deletable": true,
    "editable": true,
    "run_control": {
     "frozen": false,
     "read_only": false
    }
   },
   "source": [
    "Solution of exercise 2\n",
    "----------------------\n",
    "\n",
    "The solution of the exercise is in the script called `run_two_bands.py` in the tutorial directory.\n",
    "The script was run from the shell to see the Monte Carlo progress. As you can see in the script, the Green's functions and self-energies are saved in archives. These archives are in the `results_two_bands` subdirectory. Here is a plot of\n",
    "the Green's functions for different values of $U$ at given $J$'s."
   ]
  },
  {
   "cell_type": "markdown",
   "metadata": {
    "deletable": true,
    "editable": true,
    "run_control": {
     "frozen": false,
     "read_only": false
    }
   },
   "source": [
    "### J = 0.0\n",
    "\n",
    "You will see that the Mott transition is somewhere between 6.0 and 7.0."
   ]
  },
  {
   "cell_type": "code",
   "execution_count": null,
<<<<<<< HEAD
   "metadata": {},
=======
   "metadata": {
    "collapsed": false,
    "deletable": true,
    "editable": true,
    "run_control": {
     "frozen": false,
     "read_only": false
    }
   },
>>>>>>> 6b381e35
   "outputs": [],
   "source": [
    "coeff = 0.0\n",
    "for U in np.arange(1.0, 13.0):\n",
    "\n",
    "    J = coeff * U\n",
    "    A = HDFArchive(\"results_two_bands/half-U%.2f-J%.2f.h5\"%(U,J), 'r')\n",
    "    oplot(A['G-9']['up-0'], 'o', mode='I', name=\"U = %.2f\"%U)\n",
    "\n",
    "plt.xlim(0,10)"
   ]
  },
  {
   "cell_type": "markdown",
   "metadata": {
    "deletable": true,
    "editable": true,
    "run_control": {
     "frozen": false,
     "read_only": false
    }
   },
   "source": [
    "### J = 0.1 U\n",
    "\n",
    "You will see that the Mott transition is somewhere between 4.0 and 5.0."
   ]
  },
  {
   "cell_type": "code",
   "execution_count": null,
<<<<<<< HEAD
   "metadata": {},
=======
   "metadata": {
    "collapsed": false,
    "deletable": true,
    "editable": true,
    "run_control": {
     "frozen": false,
     "read_only": false
    }
   },
>>>>>>> 6b381e35
   "outputs": [],
   "source": [
    "coeff = 0.1\n",
    "for U in np.arange(1.0, 13.0):\n",
    "\n",
    "    J = coeff * U\n",
    "    A = HDFArchive(\"results_two_bands/half-U%.2f-J%.2f.h5\"%(U,J), 'r')\n",
    "    oplot(A['G-9']['up-0'], 'o', mode='I', name=\"U = %.2f\"%U)\n",
    "\n",
    "plt.xlim(0,10)"
   ]
  },
  {
   "cell_type": "markdown",
   "metadata": {
    "deletable": true,
    "editable": true,
    "run_control": {
     "frozen": false,
     "read_only": false
    }
   },
   "source": [
    "### J = 0.2 U\n",
    "\n",
    "You will see that the Mott transition is somewhere between 3.0 and 4.0."
   ]
  },
  {
   "cell_type": "code",
   "execution_count": null,
<<<<<<< HEAD
   "metadata": {},
=======
   "metadata": {
    "collapsed": false,
    "deletable": true,
    "editable": true,
    "run_control": {
     "frozen": false,
     "read_only": false
    }
   },
>>>>>>> 6b381e35
   "outputs": [],
   "source": [
    "coeff = 0.2\n",
    "for U in np.arange(1.0, 13.0):\n",
    "\n",
    "    J = coeff * U\n",
    "    A = HDFArchive(\"results_two_bands/half-U%.2f-J%.2f.h5\"%(U,J), 'r')\n",
    "    oplot(A['G-9']['up-0'], 'o', mode='I', name=\"U = %.2f\"%U)\n",
    "\n",
    "plt.xlim(0,10)"
   ]
  },
  {
   "cell_type": "markdown",
   "metadata": {
    "deletable": true,
    "editable": true,
    "run_control": {
     "frozen": false,
     "read_only": false
    }
   },
   "source": [
    "### Conclusion of Exercise 2\n",
    "\n",
    "The value of $U_c$ is decreasing with increasing values of $J$! Can you understand why?"
   ]
  },
  {
   "cell_type": "markdown",
   "metadata": {
    "deletable": true,
    "editable": true,
    "run_control": {
     "frozen": false,
     "read_only": false
    }
   },
   "source": [
    "Solution of exercise 3\n",
    "----------------------\n",
    "\n",
    "The solution of the exercise is again the script called `run_two_bands.py` in the tutorial directory.\n",
    "You will have to change `filling = 'quarter'`. The generated archives are in the `results` subdirectory. Here is a plot of\n",
    "the Green's functions for different values of $U$ at given $J$'s."
   ]
  },
  {
   "cell_type": "markdown",
   "metadata": {
    "deletable": true,
    "editable": true,
    "run_control": {
     "frozen": false,
     "read_only": false
    }
   },
   "source": [
    "### J = 0.0\n",
    "\n",
    "You will se that the Mott transition is somewhere between 5.0 and 6.0."
   ]
  },
  {
   "cell_type": "code",
   "execution_count": null,
<<<<<<< HEAD
   "metadata": {},
=======
   "metadata": {
    "collapsed": false,
    "deletable": true,
    "editable": true,
    "run_control": {
     "frozen": false,
     "read_only": false
    }
   },
>>>>>>> 6b381e35
   "outputs": [],
   "source": [
    "coeff = 0.0\n",
    "for U in np.arange(1.0, 13.0):\n",
    "\n",
    "    J = coeff * U\n",
    "    A = HDFArchive(\"results_two_bands/quarter-U%.2f-J%.2f.h5\"%(U,J), 'r')\n",
    "    oplot(A['G-9']['up-0'], 'o', mode='I', name=\"U = %.2f\"%U)\n",
    "\n",
    "plt.xlim(0,10)"
   ]
  },
  {
   "cell_type": "markdown",
   "metadata": {
    "deletable": true,
    "editable": true,
    "run_control": {
     "frozen": false,
     "read_only": false
    }
   },
   "source": [
    "### J = 0.1 U\n",
    "\n",
    "You will see that the Mott transition is somewhere between 7.0 and 8.0."
   ]
  },
  {
   "cell_type": "code",
   "execution_count": null,
<<<<<<< HEAD
   "metadata": {},
=======
   "metadata": {
    "collapsed": false,
    "deletable": true,
    "editable": true,
    "run_control": {
     "frozen": false,
     "read_only": false
    }
   },
>>>>>>> 6b381e35
   "outputs": [],
   "source": [
    "coeff = 0.1\n",
    "for U in np.arange(1.0, 13.0):\n",
    "\n",
    "    J = coeff * U\n",
    "    A = HDFArchive(\"results_two_bands/quarter-U%.2f-J%.2f.h5\"%(U,J), 'r')\n",
    "    oplot(A['G-9']['up-0'], 'o', mode='I', name=\"U = %.2f\"%U)\n",
    "\n",
    "plt.xlim(0,10)"
   ]
  },
  {
   "cell_type": "markdown",
   "metadata": {
    "deletable": true,
    "editable": true,
    "run_control": {
     "frozen": false,
     "read_only": false
    }
   },
   "source": [
    "### J = 0.2 U\n",
    "\n",
    "You will see that the Mott transition happens at values of $U$ larger than 12."
   ]
  },
  {
   "cell_type": "code",
   "execution_count": null,
<<<<<<< HEAD
   "metadata": {},
=======
   "metadata": {
    "collapsed": false,
    "deletable": true,
    "editable": true,
    "run_control": {
     "frozen": false,
     "read_only": false
    }
   },
>>>>>>> 6b381e35
   "outputs": [],
   "source": [
    "coeff = 0.2\n",
    "for U in np.arange(1.0, 13.0):\n",
    "\n",
    "    J = coeff * U\n",
    "    A = HDFArchive(\"results_two_bands/quarter-U%.2f-J%.2f.h5\"%(U,J), 'r')\n",
    "    oplot(A['G-9']['up-0'], 'o', mode='I', name=\"U = %.2f\"%U)\n",
    "\n",
    "plt.xlim(0,10)"
   ]
  },
  {
   "cell_type": "markdown",
   "metadata": {
    "deletable": true,
    "editable": true,
    "run_control": {
     "frozen": false,
     "read_only": false
    }
   },
   "source": [
    "### Conclusion of Exercise 3\n",
    "\n",
    "Now the value of $U_c$ is increasing with increasing values of $J$! Why?"
   ]
  }
 ],
 "metadata": {
  "kernelspec": {
   "display_name": "Python 2",
   "language": "python",
   "name": "python2"
  },
  "language_info": {
   "codemirror_mode": {
    "name": "ipython",
    "version": 2
   },
   "file_extension": ".py",
   "mimetype": "text/x-python",
   "name": "python",
   "nbconvert_exporter": "python",
   "pygments_lexer": "ipython2",
   "version": "2.7.13"
  },
  "latex_envs": {
   "LaTeX_envs_menu_present": true,
   "autocomplete": true,
   "bibliofile": "biblio.bib",
   "cite_by": "apalike",
   "current_citInitial": 1,
   "eqLabelWithNumbers": true,
   "eqNumInitial": 1,
   "hotkeys": {
    "equation": "Ctrl-E",
    "itemize": "Ctrl-I"
   },
   "labels_anchors": false,
   "latex_user_defs": false,
   "report_style_numbering": false,
   "user_envs_cfg": false
  },
  "widgets": {
   "state": {},
   "version": "1.1.1"
  }
 },
 "nbformat": 4,
 "nbformat_minor": 1
}<|MERGE_RESOLUTION|>--- conflicted
+++ resolved
@@ -3,19 +3,15 @@
   {
    "cell_type": "code",
    "execution_count": null,
-<<<<<<< HEAD
-   "metadata": {},
-=======
-   "metadata": {
-    "collapsed": false,
-    "deletable": true,
-    "editable": true,
-    "run_control": {
-     "frozen": false,
-     "read_only": false
-    }
-   },
->>>>>>> 6b381e35
+   "metadata": {
+    "collapsed": false,
+    "deletable": true,
+    "editable": true,
+    "run_control": {
+     "frozen": false,
+     "read_only": false
+    }
+   },
    "outputs": [],
    "source": [
     "from pytriqs.gf import *\n",
@@ -63,19 +59,15 @@
   {
    "cell_type": "code",
    "execution_count": null,
-<<<<<<< HEAD
-   "metadata": {},
-=======
-   "metadata": {
-    "collapsed": false,
-    "deletable": true,
-    "editable": true,
-    "run_control": {
-     "frozen": false,
-     "read_only": false
-    }
-   },
->>>>>>> 6b381e35
+   "metadata": {
+    "collapsed": false,
+    "deletable": true,
+    "editable": true,
+    "run_control": {
+     "frozen": false,
+     "read_only": false
+    }
+   },
    "outputs": [],
    "source": [
     "%load run_two_bands.py"
@@ -119,19 +111,15 @@
   {
    "cell_type": "code",
    "execution_count": null,
-<<<<<<< HEAD
-   "metadata": {},
-=======
-   "metadata": {
-    "collapsed": false,
-    "deletable": true,
-    "editable": true,
-    "run_control": {
-     "frozen": false,
-     "read_only": false
-    }
-   },
->>>>>>> 6b381e35
+   "metadata": {
+    "collapsed": false,
+    "deletable": true,
+    "editable": true,
+    "run_control": {
+     "frozen": false,
+     "read_only": false
+    }
+   },
    "outputs": [],
    "source": [
     "coeff = 0.0\n",
@@ -163,19 +151,15 @@
   {
    "cell_type": "code",
    "execution_count": null,
-<<<<<<< HEAD
-   "metadata": {},
-=======
-   "metadata": {
-    "collapsed": false,
-    "deletable": true,
-    "editable": true,
-    "run_control": {
-     "frozen": false,
-     "read_only": false
-    }
-   },
->>>>>>> 6b381e35
+   "metadata": {
+    "collapsed": false,
+    "deletable": true,
+    "editable": true,
+    "run_control": {
+     "frozen": false,
+     "read_only": false
+    }
+   },
    "outputs": [],
    "source": [
     "coeff = 0.1\n",
@@ -207,19 +191,15 @@
   {
    "cell_type": "code",
    "execution_count": null,
-<<<<<<< HEAD
-   "metadata": {},
-=======
-   "metadata": {
-    "collapsed": false,
-    "deletable": true,
-    "editable": true,
-    "run_control": {
-     "frozen": false,
-     "read_only": false
-    }
-   },
->>>>>>> 6b381e35
+   "metadata": {
+    "collapsed": false,
+    "deletable": true,
+    "editable": true,
+    "run_control": {
+     "frozen": false,
+     "read_only": false
+    }
+   },
    "outputs": [],
    "source": [
     "coeff = 0.2\n",
@@ -286,19 +266,15 @@
   {
    "cell_type": "code",
    "execution_count": null,
-<<<<<<< HEAD
-   "metadata": {},
-=======
-   "metadata": {
-    "collapsed": false,
-    "deletable": true,
-    "editable": true,
-    "run_control": {
-     "frozen": false,
-     "read_only": false
-    }
-   },
->>>>>>> 6b381e35
+   "metadata": {
+    "collapsed": false,
+    "deletable": true,
+    "editable": true,
+    "run_control": {
+     "frozen": false,
+     "read_only": false
+    }
+   },
    "outputs": [],
    "source": [
     "coeff = 0.0\n",
@@ -330,19 +306,15 @@
   {
    "cell_type": "code",
    "execution_count": null,
-<<<<<<< HEAD
-   "metadata": {},
-=======
-   "metadata": {
-    "collapsed": false,
-    "deletable": true,
-    "editable": true,
-    "run_control": {
-     "frozen": false,
-     "read_only": false
-    }
-   },
->>>>>>> 6b381e35
+   "metadata": {
+    "collapsed": false,
+    "deletable": true,
+    "editable": true,
+    "run_control": {
+     "frozen": false,
+     "read_only": false
+    }
+   },
    "outputs": [],
    "source": [
     "coeff = 0.1\n",
@@ -374,19 +346,15 @@
   {
    "cell_type": "code",
    "execution_count": null,
-<<<<<<< HEAD
-   "metadata": {},
-=======
-   "metadata": {
-    "collapsed": false,
-    "deletable": true,
-    "editable": true,
-    "run_control": {
-     "frozen": false,
-     "read_only": false
-    }
-   },
->>>>>>> 6b381e35
+   "metadata": {
+    "collapsed": false,
+    "deletable": true,
+    "editable": true,
+    "run_control": {
+     "frozen": false,
+     "read_only": false
+    }
+   },
    "outputs": [],
    "source": [
     "coeff = 0.2\n",
