{
 "cells": [
  {
   "cell_type": "markdown",
   "metadata": {
    "deletable": true,
    "editable": true,
    "run_control": {
     "frozen": false,
     "read_only": false
    }
   },
   "source": [
    "Solution of the exercises\n",
    "=========================\n",
    "\n",
    "Solution of exercise 1\n",
    "----------------------\n",
    "\n",
    "Here's the solution for the IPT Solver written as a class:"
   ]
  },
  {
   "cell_type": "code",
   "execution_count": null,
   "metadata": {
    "collapsed": true
   },
   "outputs": [],
   "source": [
    "from pytriqs.gf import *\n",
    "\n",
    "class IPTSolver:\n",
    "    def __init__(self, beta):\n",
    "        self.beta = beta\n",
    "\n",
    "        # Matsubara frequency Green's functions\n",
    "        self.g = GfImFreq(indices=[0], beta=beta, name='G')\n",
    "        self.g0 = self.g.copy() # self.g0 will be set by the user after initialization\n",
    "        self.sigma = self.g.copy()\n",
    "        \n",
    "        # Imaginary time\n",
    "        self.g0t = GfImTime(indices=[0], beta = self.beta, name='G0t')\n",
    "        self.sigmat = self.g0t.copy()\n",
    "        \n",
    "    def solve(self, U):\n",
    "        self.g0t << InverseFourier(self.g0)\n",
    "        self.sigmat << (U**2) * self.g0t * self.g0t * self.g0t\n",
    "        self.sigma << Fourier(self.sigmat)\n",
    "        \n",
    "        # Dyson\n",
    "        self.g << inverse(inverse(self.g0) - self.sigma)\n",
    "        # or:\n",
    "        # self.g << self.g0 * inverse(1.0 - self.sigma * self.g0)"
   ]
  },
  {
   "cell_type": "markdown",
   "metadata": {
    "deletable": true,
    "editable": true,
    "run_control": {
     "frozen": false,
     "read_only": false
    }
   },
   "source": [
    "Solution of exercise 2\n",
    "----------------------\n",
    "\n",
    "This is the implementation of the DMFT loop, with a plot of the interacting spectral function at every iteration."
   ]
  },
  {
   "cell_type": "code",
   "execution_count": null,
   "metadata": {
    "collapsed": true
   },
   "outputs": [],
   "source": [
    "from pytriqs.plot.mpl_interface import *\n",
    "%matplotlib inline\n",
    "# change scale of all figures to make them bigger\n",
    "import matplotlib as mpl\n",
    "mpl.rcParams['savefig.dpi']=100 \n",
    "\n",
    "t = 1.0\n",
    "U = 5.0\n",
    "beta = 20\n",
    "n_loops = 30\n",
    "\n",
    "S = IPTSolver(beta = beta)\n",
    "S.g << SemiCircular(2*t)\n",
    "\n",
    "fig = plt.figure(figsize=(12,8))\n",
    "\n",
    "for i in range(n_loops):\n",
    "    S.g0 << inverse( iOmega_n - t**2 * S.g )\n",
    "    S.solve(U = U)\n",
    "    \n",
    "    # Get real axis function with Pade approximation\n",
    "    greal = GfReFreq(indices = [1], window = (-5.0,5.0))\n",
    "    greal.set_from_pade(S.g, 100, 0.01)\n",
    "    \n",
    "    if i % 9 == 0:\n",
    "        oplot(greal, mode='S', figure = fig, label = \"Iteration = %i\" % (i+1))"
   ]
  },
  {
   "cell_type": "markdown",
   "metadata": {
    "deletable": true,
    "editable": true,
    "run_control": {
     "frozen": false,
     "read_only": false
    }
   },
   "source": [
    "Solution of exercise 3\n",
    "----------------------\n",
    "\n",
    "From the solution above it seems that 30 iterations are enough to converge the\n",
    "DMFT loop. Now it is easy to repeat this for several values of $U$."
   ]
  },
  {
   "cell_type": "code",
   "execution_count": null,
<<<<<<< HEAD
   "metadata": {},
=======
   "metadata": {
    "collapsed": false,
    "deletable": true,
    "editable": true,
    "run_control": {
     "frozen": false,
     "read_only": false
    }
   },
>>>>>>> 6b381e35
   "outputs": [],
   "source": [
    "import numpy as np\n",
    "\n",
    "t = 1.0\n",
    "beta = 20\n",
    "n_loops = 30\n",
    "\n",
    "fig = plt.figure(figsize=(6,6))\n",
    "pn = 0 # iteration counter for plotting\n",
    "\n",
    "for U in np.arange(2.0, 7.5, 1.0):\n",
    "    \n",
    "    S = IPTSolver(beta = beta)\n",
    "    S.g << SemiCircular(2*t)\n",
    "\n",
    "    # DMFT\n",
    "    for i in range(n_loops):\n",
    "        S.g0 << inverse( iOmega_n - t**2 * S.g )\n",
    "        S.solve(U)\n",
    "\n",
    "    # Get the real-axis with Pade approximation\n",
    "    greal = GfReFreq(indices = [0], window = (-8.0,8.0))\n",
    "    greal.set_from_pade(S.g, 100, 0.01)\n",
    "    \n",
    "    # plotting\n",
    "    ax = fig.add_axes([0,1.-(pn+1)/6.,1,1./6.]) # subplot\n",
    "    ax.set_xticklabels([])\n",
    "    ax.set_yticklabels([])\n",
    "    oplot(greal, linewidth=3, mode='S', label = \"U = %.2f\" % U)\n",
    "    plt.xlim(-8,8)\n",
    "    plt.ylim(0,0.35)\n",
    "    plt.ylabel(\"\")\n",
    "    pn = pn + 1"
   ]
  },
  {
   "cell_type": "markdown",
   "metadata": {
    "deletable": true,
    "editable": true,
    "run_control": {
     "frozen": false,
     "read_only": false
    }
   },
   "source": [
    "Comparison with the literature\n",
    "-------------------------------\n",
    "\n",
    "You can compare the result above with what can be found in the literature\n",
    "(review of Antoine Georges et al.)\n",
    "\n",
    "<img src=\"files/mott.png\" width=30%>"
   ]
  }
 ],
 "metadata": {
  "kernelspec": {
   "display_name": "Python 2",
   "language": "python",
   "name": "python2"
  },
  "language_info": {
   "codemirror_mode": {
    "name": "ipython",
    "version": 2
   },
   "file_extension": ".py",
   "mimetype": "text/x-python",
   "name": "python",
   "nbconvert_exporter": "python",
   "pygments_lexer": "ipython2",
   "version": "2.7.13"
  },
  "latex_envs": {
   "LaTeX_envs_menu_present": true,
   "autocomplete": true,
   "bibliofile": "biblio.bib",
   "cite_by": "apalike",
   "current_citInitial": 1,
   "eqLabelWithNumbers": true,
   "eqNumInitial": 1,
   "hotkeys": {
    "equation": "Ctrl-E",
    "itemize": "Ctrl-I"
   },
   "labels_anchors": false,
   "latex_user_defs": false,
   "report_style_numbering": false,
   "user_envs_cfg": false
  },
  "widgets": {
   "state": {},
   "version": "1.1.1"
  }
 },
 "nbformat": 4,
 "nbformat_minor": 1
}<|MERGE_RESOLUTION|>--- conflicted
+++ resolved
@@ -128,9 +128,6 @@
   {
    "cell_type": "code",
    "execution_count": null,
-<<<<<<< HEAD
-   "metadata": {},
-=======
    "metadata": {
     "collapsed": false,
     "deletable": true,
@@ -140,7 +137,6 @@
      "read_only": false
     }
    },
->>>>>>> 6b381e35
    "outputs": [],
    "source": [
     "import numpy as np\n",
