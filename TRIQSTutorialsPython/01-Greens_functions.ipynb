{
 "cells": [
  {
   "cell_type": "markdown",
   "metadata": {
    "deletable": true,
    "editable": true,
    "run_control": {
     "frozen": false,
     "read_only": false
    }
   },
   "source": [
    "Manipulating Green's functions\n",
    "==============================\n",
    "\n",
    "It is now time to start using some of the tools of TRIQS. Most TRIQS tools are also exposed as python modules.\n",
    "From a practical point of view, this means that you can think of TRIQS as a python library, just like\n",
    "numpy or matplotlib.\n",
    "\n",
    "One of the central objects of a many-body calculation is a Green's function. In TRIQS, there are four main kinds of Green's\n",
    "functions:\n",
    "\n",
    "- Real-frequency Green's functions\n",
    "- Imaginary-frequency Green's functions\n",
    "- Imaginary-time Green's functions\n",
    "- Real-time Green's functions (will not be covered in this tutorial)\n",
    "\n",
    "In general, because of symmetries, Green's functions can have a *block structure*.\n",
    "\n",
    "$$\n",
    "\\hat{G} =\n",
    "\\begin{pmatrix}\n",
    "\\hat{g}^0 & 0 & \\cdots & \\cdots \\\\\n",
    "0 & \\hat{g}^1 & 0 & \\cdots \\\\\n",
    "\\cdots & 0 & \\hat{g}^2 & 0 \\\\\n",
    "\\cdots & \\cdots & \\cdots & \\cdots\n",
    "\\end{pmatrix}\n",
    "$$\n",
    "\n",
    "Here the $\\hat{g}^i$ are Green's functions with non-zero elements $g^i_{ab}$. In principle they can have\n",
    "different dimensions.\n",
    "\n",
    "For example, you can imagine a system of 5 $d$-orbitals that are split by a\n",
    "crystal field into 3 $t_{2g}$-orbitals and 2 $e_g$-orbitals. For symmetry reasons, you can have a\n",
    "situation where these orbitals do not talk to each other. In that case, the complete Green's function\n",
    "would have two blocks, one of size 3x3 corresponding to the $t_{2g}$ orbitals and one of size 2x2 corresponding\n",
    "to the $e_g$ orbitals. \n",
    "\n",
    "$$\n",
    "\\hat{G} =\n",
    "\\begin{pmatrix}\n",
    "\\hat{g}^{e_g} & 0  \\\\\n",
    "0 & \\hat{g}^{t_{2g}}  \\\\\n",
    "\\end{pmatrix}=\n",
    "\\begin{pmatrix}\n",
    "\\begin{pmatrix}\n",
    "g^{e_g}_{00} & g^{e_g}_{01} \\\\\n",
    "g^{e_g}_{10} & g^{e_g}_{11}\n",
    "\\end{pmatrix} & 0 \\\\\n",
    "0 & \\begin{pmatrix}\n",
    "g^{t_{2g}}_{00} & g^{t_{2g}}_{01} & g^{t_{2g}}_{02} \\\\\n",
    "g^{t_{2g}}_{10} & g^{t_{2g}}_{11} & g^{t_{2g}}_{12} \\\\\n",
    "g^{t_{2g}}_{20} & g^{t_{2g}}_{21} & g^{t_{2g}}_{22} \\\\\n",
    "\\end{pmatrix}\n",
    "\\end{pmatrix}\n",
    "$$\n",
    "\n",
    "To summarize, an element of a Green's function has three indices: an index for the\n",
    "block and two indices within the block: $g^a_{ij}$.\n",
    "\n",
    "Importing the relevant TRIQS library\n",
    "------------------------------------\n",
    "\n",
    "The first step to use Green's functions is to import the relevant library of TRIQS"
   ]
  },
  {
   "cell_type": "code",
   "execution_count": null,
<<<<<<< HEAD
   "metadata": {},
=======
   "metadata": {
    "collapsed": false,
    "deletable": true,
    "editable": true,
    "run_control": {
     "frozen": false,
     "read_only": false
    }
   },
>>>>>>> 6b381e35
   "outputs": [],
   "source": [
    "import numpy as np\n",
    "from pytriqs.gf import *"
   ]
  },
  {
   "cell_type": "markdown",
   "metadata": {
    "deletable": true,
    "editable": true,
    "run_control": {
     "frozen": false,
     "read_only": false
    }
   },
   "source": [
    "Real-frequency Green's functions\n",
    "--------------------------------\n",
    "\n",
    "### Example 1: eg + t2g orbitals\n",
    "\n",
    "Let's see how to define a real-frequency Green's function. We will take the example of $e_g$ and $t_{2g}$ orbitals. We first have to define the two blocks:"
   ]
  },
  {
   "cell_type": "code",
   "execution_count": null,
<<<<<<< HEAD
   "metadata": {},
=======
   "metadata": {
    "collapsed": false,
    "deletable": true,
    "editable": true,
    "run_control": {
     "frozen": false,
     "read_only": false
    }
   },
>>>>>>> 6b381e35
   "outputs": [],
   "source": [
    "g_eg = GfReFreq(indices=[0,1], window=[-3.0,3.0])\n",
    "g_t2g = GfReFreq(indices=[0,1,2], window=[-3.0,3.0])"
   ]
  },
  {
   "cell_type": "markdown",
   "metadata": {
    "deletable": true,
    "editable": true,
    "run_control": {
     "frozen": false,
     "read_only": false
    }
   },
   "source": [
    "The `indices` keyword lets you chose the name of the indices. We highly encourage you to use numbers, starting at 0. The second keyword `window` sets the $\\omega$-range to be considered. Here we use a regular mesh with a default number of points. Now we put these two blocks in the full Green's function $G$:"
   ]
  },
  {
   "cell_type": "code",
   "execution_count": null,
<<<<<<< HEAD
   "metadata": {},
=======
   "metadata": {
    "collapsed": false,
    "deletable": true,
    "editable": true,
    "run_control": {
     "frozen": false,
     "read_only": false
    }
   },
>>>>>>> 6b381e35
   "outputs": [],
   "source": [
    "G = BlockGf(name_list=['eg', 't2g'], block_list=[g_eg, g_t2g])"
   ]
  },
  {
   "cell_type": "markdown",
   "metadata": {
    "deletable": true,
    "editable": true,
    "run_control": {
     "frozen": false,
     "read_only": false
    }
   },
   "source": [
    "Let's see how we can put something in the Green's function. We use the operator `<<` to fill the Green's function with the evaluation of the formula on the right hand side at the $\\omega$-points of the mesh, i.e. `Omega` is replaced by the values of the mesh."
   ]
  },
  {
   "cell_type": "code",
   "execution_count": null,
<<<<<<< HEAD
   "metadata": {},
=======
   "metadata": {
    "collapsed": false,
    "deletable": true,
    "editable": true,
    "run_control": {
     "frozen": false,
     "read_only": false
    }
   },
>>>>>>> 6b381e35
   "outputs": [],
   "source": [
    "V1 = 0.1\n",
    "V2 = 0.2\n",
    "\n",
    "# The e_g part\n",
    "G['eg'][0,0] << Omega\n",
    "G['eg'][0,1] << V1\n",
    "G['eg'][1,0] << V1\n",
    "G['eg'][1,1] << Omega \n",
    "G['eg'].invert()\n",
    "\n",
    "# The t_2g part\n",
    "G['t2g'][0,0] << Omega+2\n",
    "G['t2g'][1,1] << Omega+2\n",
    "G['t2g'][2,2] << Omega+2\n",
    "G['t2g'][0,2] << V2\n",
    "G['t2g'][2,0] << V2\n",
    "G['t2g'].invert()"
   ]
  },
  {
   "cell_type": "markdown",
   "metadata": {
    "deletable": true,
    "editable": true,
    "run_control": {
     "frozen": false,
     "read_only": false
    }
   },
   "source": [
    "In the example above we have filled the $e_g$ part with\n",
    "\n",
    "$$\n",
    "g^{eg} =\n",
    "\\begin{pmatrix}\n",
    "\\omega & V_1 \\\\\n",
    "V_1 & \\omega\n",
    "\\end{pmatrix}^{-1}\n",
    "$$\n",
    "\n",
    "and the $t_{2g}$ part with\n",
    "\n",
    "$$\n",
    "g^{t_{2g}} =\n",
    "\\begin{pmatrix}\n",
    "\\omega+2 & 0 & V_2 \\\\\n",
    "0 & \\omega+2 & 0\\\\\n",
    "V_2 & 0 & \\omega+2\n",
    "\\end{pmatrix}^{-1}\n",
    "$$\n",
    "\n",
    "The full Green's function is now\n",
    "\n",
    "$$\n",
    "G =\n",
    "\\begin{pmatrix}\n",
    "\\begin{pmatrix}\n",
    "\\omega & V_1 \\\\\n",
    "V_1 & \\omega\n",
    "\\end{pmatrix}^{-1} & 0 \\\\\n",
    "0 & \\begin{pmatrix}\n",
    "\\omega+2 & 0 & V_2 \\\\\n",
    "0 & \\omega+2 & 0\\\\\n",
    "V_2 & 0 & \\omega+2\n",
    "\\end{pmatrix}^{-1}\n",
    "\\end{pmatrix}\n",
    "$$"
   ]
  },
  {
   "cell_type": "markdown",
   "metadata": {
    "deletable": true,
    "editable": true,
    "run_control": {
     "frozen": false,
     "read_only": false
    }
   },
   "source": [
    "### Example 2: An impurity in a bath\n",
    "\n",
    "Now we consider the problem of a single impurity level embedded in a flat conduction bath $\\Gamma$ of electrons.\n",
    "We want to construct the corresponding Green’s function:\n",
    "\n",
    "$$\n",
    "g^\\mathrm{imp} (\\omega) = \\frac{1}{\\omega - \\epsilon_d - V^2 \\Gamma(\\omega)}\n",
    "$$\n",
    "\n",
    "In the equation above $\\epsilon_d$ is the energy of the level and $\\Gamma$ is the Green's function of\n",
    "a flat conduction bath. Let's see how to define and then plot this Green's function."
   ]
  },
  {
   "cell_type": "code",
   "execution_count": null,
<<<<<<< HEAD
   "metadata": {},
=======
   "metadata": {
    "collapsed": false,
    "deletable": true,
    "editable": true,
    "run_control": {
     "frozen": false,
     "read_only": false
    }
   },
>>>>>>> 6b381e35
   "outputs": [],
   "source": [
    "eps_d, V = 0.3, 0.2\n",
    "\n",
    "g = GfReFreq(indices = [0], window = (-2, 2), name = \"$G_{imp}$\")\n",
    "g << inverse(Omega - eps_d - V**2 * Flat(1.5))"
   ]
  },
  {
   "cell_type": "markdown",
   "metadata": {
    "deletable": true,
    "editable": true,
    "run_control": {
     "frozen": false,
     "read_only": false
    }
   },
   "source": [
    "Note the predefined function `Flat` for a flat conduction bath $\\Gamma(\\omega)$.\n",
    "Let's plot the impurity Green's function. To do so we first include the matplotlib interface\n",
    "defined in TRIQS. Note that the function to plot Green's function is `oplot` and not just\n",
    "`plot` like in matplotlib. By default, both the real and imaginary parts are plotted."
   ]
  },
  {
   "cell_type": "code",
   "execution_count": null,
<<<<<<< HEAD
   "metadata": {},
=======
   "metadata": {
    "collapsed": false,
    "deletable": true,
    "editable": true,
    "run_control": {
     "frozen": false,
     "read_only": false
    }
   },
>>>>>>> 6b381e35
   "outputs": [],
   "source": [
    "from pytriqs.plot.mpl_interface import oplot,plt\n",
    "# make plots show up directly in the notebook:\n",
    "%matplotlib inline \n",
    "# change scale of all figures to make them bigger\n",
    "import matplotlib as mpl\n",
    "mpl.rcParams['savefig.dpi']=100 \n",
    "\n",
    "oplot(g, '-', linewidth=2) "
   ]
  },
  {
   "cell_type": "markdown",
   "metadata": {
    "deletable": true,
    "editable": true,
    "run_control": {
     "frozen": false,
     "read_only": false
    }
   },
   "source": [
    "With the `mode` option we can plot the spectral function (`mode='S'`) or just the real or imaginary part (`mode='R'` or `mode='I'`):"
   ]
  },
  {
   "cell_type": "code",
   "execution_count": null,
<<<<<<< HEAD
   "metadata": {},
=======
   "metadata": {
    "collapsed": false,
    "deletable": true,
    "editable": true,
    "run_control": {
     "frozen": false,
     "read_only": false
    }
   },
>>>>>>> 6b381e35
   "outputs": [],
   "source": [
    "oplot(g, mode='S', linewidth=2)"
   ]
  },
  {
   "cell_type": "markdown",
   "metadata": {
    "deletable": true,
    "editable": true,
    "run_control": {
     "frozen": false,
     "read_only": false
    }
   },
   "source": [
    "As expected the spectral function is peaked at $\\epsilon_d$. Note that in this example, the Green's function does not have a block structure. This is why we directly worked with `g` (that is a `GfReFreq`) without defining a block Green's function with `BlockGf`. In general, the same operations can be applied on a `BlockGf` and on a `GfReFreq`. So the example above could also have been written:"
   ]
  },
  {
   "cell_type": "code",
   "execution_count": null,
<<<<<<< HEAD
   "metadata": {},
=======
   "metadata": {
    "collapsed": false,
    "deletable": true,
    "editable": true,
    "run_control": {
     "frozen": false,
     "read_only": false
    }
   },
>>>>>>> 6b381e35
   "outputs": [],
   "source": [
    "eps_d, V  = 0.3, 0.2\n",
    "\n",
    "# The small Green's function\n",
    "g = GfReFreq(indices = [0], window = (-2, 2), name = \"imp\")\n",
    "\n",
    "# We define a block Green's function (with just one block!)\n",
    "G = BlockGf(name_list = ['imp'], block_list = [g])\n",
    "G << inverse(Omega - eps_d - V**2 * Flat(1.0))\n",
    "oplot(G, '-', linewidth=2, mode='S')"
   ]
  },
  {
   "cell_type": "markdown",
   "metadata": {
    "deletable": true,
    "editable": true,
    "run_control": {
     "frozen": false,
     "read_only": false
    }
   },
   "source": [
    "### Example 3: Semi-circular density of states\n",
    "\n",
    "Another predefined Green's function is the one corresponding to a semi-circular spectral function. This will be useful later on. The function is `SemiCircular` with the half-bandwidth as an argument:"
   ]
  },
  {
   "cell_type": "code",
   "execution_count": null,
<<<<<<< HEAD
   "metadata": {},
=======
   "metadata": {
    "collapsed": false,
    "deletable": true,
    "editable": true,
    "run_control": {
     "frozen": false,
     "read_only": false
    }
   },
>>>>>>> 6b381e35
   "outputs": [],
   "source": [
    "g = GfReFreq(indices = [0], window = (-2, 2), name = \"Semi Circular\")\n",
    "g << SemiCircular(1.0)\n",
    "oplot(g, mode='S') "
   ]
  },
  {
   "cell_type": "markdown",
   "metadata": {
    "deletable": true,
    "editable": true,
    "run_control": {
     "frozen": false,
     "read_only": false
    }
   },
   "source": [
    "Imaginary-frequency Green's functions\n",
    "-------------------------------------\n",
    "\n",
    "These are Green's function defined on the Matsubara axis. The fermionic Matsubara frequencies\n",
    "are defined by\n",
    "\n",
    "$$\\omega_n = \\frac{(2n+1)\\pi}{\\beta}$$\n",
    "\n",
    "where $\\beta = 1/T$ is the inverse temperature. These Green's functions are important because\n",
    "most Monte Carlo algorithms yield results on the Matsubara axis. Let's see how they\n",
    "are defined:"
   ]
  },
  {
   "cell_type": "code",
   "execution_count": null,
<<<<<<< HEAD
   "metadata": {},
=======
   "metadata": {
    "collapsed": false,
    "deletable": true,
    "editable": true,
    "run_control": {
     "frozen": false,
     "read_only": false
    }
   },
>>>>>>> 6b381e35
   "outputs": [],
   "source": [
    "# Define g and fill it\n",
    "g = GfImFreq(indices=[0], beta=10) # default: for fermions\n",
    "g << inverse(iOmega_n - 0.2)\n",
    "\n",
    "# Plot the Green's function\n",
    "oplot(g, '-o')\n",
    "plt.xlim(0,10)"
   ]
  },
  {
   "cell_type": "markdown",
   "metadata": {
    "deletable": true,
    "editable": true,
    "run_control": {
     "frozen": false,
     "read_only": false
    }
   },
   "source": [
    "Imaginary-time Green's functions\n",
    "--------------------------------\n",
    "\n",
    "Imaginary-time Green's functions are antiperiodic functions defined on the interval $[0, \\beta]$. They are\n",
    "constructed very much like imaginary-frequency Green's functions"
   ]
  },
  {
   "cell_type": "code",
   "execution_count": null,
<<<<<<< HEAD
   "metadata": {},
=======
   "metadata": {
    "collapsed": false,
    "deletable": true,
    "editable": true,
    "run_control": {
     "frozen": false,
     "read_only": false
    }
   },
>>>>>>> 6b381e35
   "outputs": [],
   "source": [
    "g = GfImTime(indices=[0], beta=10)"
   ]
  },
  {
   "cell_type": "markdown",
   "metadata": {
    "deletable": true,
    "editable": true,
    "run_control": {
     "frozen": false,
     "read_only": false
    }
   },
   "source": [
    "Standard manipulations\n",
    "----------------------\n",
    "\n",
    "Green's functions can be added, multiplied by numbers, etc. The way this is done is quite natural, but it is important to use the << sign and not =."
   ]
  },
  {
   "cell_type": "code",
   "execution_count": null,
<<<<<<< HEAD
   "metadata": {},
=======
   "metadata": {
    "collapsed": false,
    "deletable": true,
    "editable": true,
    "run_control": {
     "frozen": false,
     "read_only": false
    }
   },
>>>>>>> 6b381e35
   "outputs": [],
   "source": [
    "g1 = GfImFreq(indices=[0], beta=10)\n",
    "g1 << iOmega_n\n",
    "g1 << 2.0 * (g1 + 0.1)\n",
    "g1 << inverse(g1)\n",
    "\n",
    "g2 = g1.copy()\n",
    "g2 << inverse(iOmega_n)\n",
    "g2 << g1 + g2\n",
    "\n",
    "oplot(g2, '-o')\n",
    "plt.xlim(0,10)"
   ]
  },
  {
   "cell_type": "markdown",
   "metadata": {
    "deletable": true,
    "editable": true,
    "run_control": {
     "frozen": false,
     "read_only": false
    }
   },
   "source": [
    "Iterating over the blocks of a `BlockGf`\n",
    "----------------------------------------\n",
    "\n",
    "If you have defined a block Green's function, it is often convenient to iterate over all its blocks\n",
    "with the following construct"
   ]
  },
  {
   "cell_type": "code",
   "execution_count": null,
<<<<<<< HEAD
   "metadata": {},
=======
   "metadata": {
    "collapsed": false,
    "deletable": true,
    "editable": true,
    "run_control": {
     "frozen": false,
     "read_only": false
    }
   },
>>>>>>> 6b381e35
   "outputs": [],
   "source": [
    "g_up = GfImFreq(indices=[0], beta=10)\n",
    "g_down = GfImFreq(indices=[0], beta=10)\n",
    "G = BlockGf(name_list=['up', 'down'], block_list=[g_up, g_down])\n",
    "\n",
    "# Loop over the blocks\n",
    "for name, g in G:\n",
    "    print \"This is the block called \", name\n",
    "    print \"The associated Green's function is \", g"
   ]
  },
  {
   "cell_type": "markdown",
   "metadata": {
    "deletable": true,
    "editable": true,
    "run_control": {
     "frozen": false,
     "read_only": false
    }
   },
   "source": [
    "Obtaining the density\n",
    "---------------------\n",
    "\n",
    "You can obtain the density with the `density` method"
   ]
  },
  {
   "cell_type": "code",
   "execution_count": null,
<<<<<<< HEAD
   "metadata": {},
=======
   "metadata": {
    "collapsed": false,
    "deletable": true,
    "editable": true,
    "run_control": {
     "frozen": false,
     "read_only": false
    }
   },
>>>>>>> 6b381e35
   "outputs": [],
   "source": [
    "g = GfImFreq(indices=[0], beta=10)\n",
    "g << inverse(iOmega_n - 0.2)\n",
    "print \"Density = \", g.density()[0,0]"
   ]
  },
  {
   "cell_type": "markdown",
   "metadata": {
    "deletable": true,
    "editable": true,
    "run_control": {
     "frozen": false,
     "read_only": false
    }
   },
   "source": [
    "Do not worry about the imaginary component as the machine precision is on the order of $10^{-15}$."
   ]
  },
  {
   "cell_type": "markdown",
   "metadata": {
    "deletable": true,
    "editable": true,
    "run_control": {
     "frozen": false,
     "read_only": false
    }
   },
   "source": [
    "Fourier transforms\n",
    "------------------\n",
    "\n",
    "TRIQS allows you to easily Fourier transform Green's functions from imaginary-time to imaginary-frequency."
   ]
  },
  {
   "cell_type": "code",
   "execution_count": null,
<<<<<<< HEAD
   "metadata": {},
=======
   "metadata": {
    "collapsed": false,
    "deletable": true,
    "editable": true,
    "run_control": {
     "frozen": false,
     "read_only": false
    }
   },
>>>>>>> 6b381e35
   "outputs": [],
   "source": [
    "# A Green's function in frequency set to semi-circular\n",
    "g_w = GfImFreq(indices=[0], beta=100)\n",
    "g_w << SemiCircular(1.0)\n",
    "\n",
    "# A Green's function in time set by inverse Fourier transform\n",
    "g_t = GfImTime(indices=[0], beta=100)\n",
    "g_t << InverseFourier(g_w)\n",
    "oplot(g_t)"
   ]
  },
  {
   "cell_type": "code",
   "execution_count": null,
<<<<<<< HEAD
   "metadata": {},
=======
   "metadata": {
    "collapsed": false,
    "deletable": true,
    "editable": true,
    "run_control": {
     "frozen": false,
     "read_only": false
    }
   },
>>>>>>> 6b381e35
   "outputs": [],
   "source": [
    "# We can also go the other way\n",
    "# Let's check that it gives the original result\n",
    "g_w2 = GfImFreq(indices=[0], beta=100)\n",
    "g_w2 << Fourier(g_t)\n",
    "oplot(g_w, 'o')\n",
    "oplot(g_w2, 'x')\n",
    "plt.xlim(0,5)"
   ]
  },
  {
   "cell_type": "markdown",
   "metadata": {
    "deletable": true,
    "editable": true,
    "run_control": {
     "frozen": false,
     "read_only": false
    }
   },
   "source": [
    "Pade analytical continuation\n",
    "----------------------------\n",
    "\n",
    "The Fourier transforms allow to go from time to frequency. A much more delicate thing is to do the so-called \"analytical continuation\". This means to start from a Matsubara-frequency Green's function and obtain the real-frequency corresponding Green's function. This can formally be done, but turns out to be a mathematically ill-defined problem. As soon as there is a little bit of noise in the Matsubara-frequency data, the continuation to the real axis becomes very unstable.\n",
    "\n",
    "One of the ways to do this analytical continuation is to use the Pade approximation. TRIQS can do that for you in the following way:"
   ]
  },
  {
   "cell_type": "code",
   "execution_count": null,
<<<<<<< HEAD
   "metadata": {},
=======
   "metadata": {
    "collapsed": false,
    "deletable": true,
    "editable": true,
    "run_control": {
     "frozen": false,
     "read_only": false
    }
   },
>>>>>>> 6b381e35
   "outputs": [],
   "source": [
    "# We define a Matsubara Green's function\n",
    "g = GfImFreq(indices=[0], beta=50)\n",
    "g << SemiCircular(1.0)\n",
    "\n",
    "# Now a real-frequency one\n",
    "g_real = GfReFreq(indices=[0], window=(-2,2))\n",
    "\n",
    "# Here we use Pade approximants to set g_real from g\n",
    "g_real.set_from_pade(g)\n",
    "\n",
    "oplot(g_real, mode='S', linewidth=2)"
   ]
  },
  {
   "cell_type": "markdown",
   "metadata": {
    "deletable": true,
    "editable": true,
    "run_control": {
     "frozen": false,
     "read_only": false
    }
   },
   "source": [
    "Because the data has no noise, you can see that the Pade continuation did a pretty good job. We will see later, that any noise will completely change this picture!"
   ]
  },
  {
   "cell_type": "markdown",
   "metadata": {
    "deletable": true,
    "editable": true,
    "run_control": {
     "frozen": false,
     "read_only": false
    }
   },
   "source": [
    "Exercises\n",
    "---------\n",
    "\n",
    "### Exercise 1\n",
    "\n",
    "Define the following real-frequency Green's function, where $\\Gamma$ is the Green's function of a\n",
    "flat bath (width = 1), $\\epsilon_d = 0.3$ and $V=0.2$:\n",
    "\n",
    "$$\n",
    "g^\\mathrm{s+d} (\\omega) =\n",
    "\\begin{pmatrix} \\omega - \\epsilon_d & V \\\\\\\\ V & \\Gamma^{-1}\n",
    "\\end{pmatrix}^{-1}\n",
    "$$\n",
    "\n",
    "Plot the spectral function for both diagonal components of this Green's function. What\n",
    "do they represent physically?\n",
    "\n",
    "### Exercise 2\n",
    "\n",
    "Plot the density $n(\\epsilon)$ as a function of $\\epsilon$ for a Green's function $g = 1/(i\\omega_n - \\epsilon)$. What is the curve that you obtained? How does it change with temperature?\n",
    "\n",
    "### Exercise 3\n",
    "\n",
    "Define a block Green's function with an *up* and a *down* block. Each block is just a simple 1x1 imaginary-frequency Green's function. Iterate over the blocks to initialize the two blocks to $1/i \\omega_n$. What happens if you change $\\beta$?\n",
    "\n",
    "### Exercise 4\n",
    "\n",
    "Consider a Hubbard atom with $U=2$ at temperature $T = 1/\\beta = 1/10$. The non-interacting and interacting Green's functions for this problem are:\n",
    "\n",
    "$$\n",
    "G_0 = \\frac{1}{i \\omega_n + U/2} \\qquad G = \\frac{1}{2(i\\omega_n + U/2)} + \\frac{1}{2(i\\omega_n - U/2)}\n",
    "$$\n",
    "\n",
    "Using Dyson's equation, verify that the corresponding self-energy is indeed\n",
    "\n",
    "$$\n",
    "\\Sigma = \\frac{U}{2} + \\frac{U^2}{4 i\\omega_n}\n",
    "$$\n",
    "\n",
    "### Exercise 5\n",
    "\n",
    "Compute the following second-order self-energy with $U=2$\n",
    "\n",
    "$$ \\Sigma(i\\omega_n) = U^2 \\int_0^\\beta d\\tau e^{i \\omega_n \\tau} G_0(\\tau)^3 $$\n",
    "\n",
    "using an non-interacting $G_0$ given by a semi-circular of half-bandwidth 1. Use Dyson's equation to compute $G(i\\omega_n)$.\n",
    "\n",
    "Hint: The `SemiCircular` initializer only works for frequency Green's functions.\n",
    "\n",
    "Hint: The \"power operator\" is not defined for Green's functions. Use multiplication.\n",
    "\n",
    "### Exercise 6\n",
    "\n",
    "Use Pade approximants to obtain a real-frequency version of the Green's function computed in the\n",
    "Exercise 5. What is the effect of interactions at second-order perturbation theory? How is it changing with different values of $U$?\n"
   ]
<<<<<<< HEAD
=======
  },
  {
   "cell_type": "code",
   "execution_count": null,
   "metadata": {
    "collapsed": true,
    "deletable": true,
    "editable": true,
    "run_control": {
     "frozen": false,
     "read_only": false
    }
   },
   "outputs": [],
   "source": []
>>>>>>> 6b381e35
  }
 ],
 "metadata": {
  "kernelspec": {
   "display_name": "Python 2",
   "language": "python",
   "name": "python2"
  },
  "language_info": {
   "codemirror_mode": {
    "name": "ipython",
    "version": 2
   },
   "file_extension": ".py",
   "mimetype": "text/x-python",
   "name": "python",
   "nbconvert_exporter": "python",
   "pygments_lexer": "ipython2",
   "version": "2.7.13"
  },
  "latex_envs": {
   "LaTeX_envs_menu_present": true,
   "autocomplete": true,
   "bibliofile": "biblio.bib",
   "cite_by": "apalike",
   "current_citInitial": 1,
   "eqLabelWithNumbers": true,
   "eqNumInitial": 1,
   "hotkeys": {
    "equation": "Ctrl-E",
    "itemize": "Ctrl-I"
   },
   "labels_anchors": false,
   "latex_user_defs": false,
   "report_style_numbering": false,
   "user_envs_cfg": false
  },
  "widgets": {
   "state": {},
   "version": "1.1.1"
  }
 },
 "nbformat": 4,
 "nbformat_minor": 1
}<|MERGE_RESOLUTION|>--- conflicted
+++ resolved
@@ -78,19 +78,15 @@
   {
    "cell_type": "code",
    "execution_count": null,
-<<<<<<< HEAD
-   "metadata": {},
-=======
-   "metadata": {
-    "collapsed": false,
-    "deletable": true,
-    "editable": true,
-    "run_control": {
-     "frozen": false,
-     "read_only": false
-    }
-   },
->>>>>>> 6b381e35
+   "metadata": {
+    "collapsed": false,
+    "deletable": true,
+    "editable": true,
+    "run_control": {
+     "frozen": false,
+     "read_only": false
+    }
+   },
    "outputs": [],
    "source": [
     "import numpy as np\n",
@@ -119,19 +115,15 @@
   {
    "cell_type": "code",
    "execution_count": null,
-<<<<<<< HEAD
-   "metadata": {},
-=======
-   "metadata": {
-    "collapsed": false,
-    "deletable": true,
-    "editable": true,
-    "run_control": {
-     "frozen": false,
-     "read_only": false
-    }
-   },
->>>>>>> 6b381e35
+   "metadata": {
+    "collapsed": false,
+    "deletable": true,
+    "editable": true,
+    "run_control": {
+     "frozen": false,
+     "read_only": false
+    }
+   },
    "outputs": [],
    "source": [
     "g_eg = GfReFreq(indices=[0,1], window=[-3.0,3.0])\n",
@@ -155,19 +147,15 @@
   {
    "cell_type": "code",
    "execution_count": null,
-<<<<<<< HEAD
-   "metadata": {},
-=======
-   "metadata": {
-    "collapsed": false,
-    "deletable": true,
-    "editable": true,
-    "run_control": {
-     "frozen": false,
-     "read_only": false
-    }
-   },
->>>>>>> 6b381e35
+   "metadata": {
+    "collapsed": false,
+    "deletable": true,
+    "editable": true,
+    "run_control": {
+     "frozen": false,
+     "read_only": false
+    }
+   },
    "outputs": [],
    "source": [
     "G = BlockGf(name_list=['eg', 't2g'], block_list=[g_eg, g_t2g])"
@@ -190,19 +178,15 @@
   {
    "cell_type": "code",
    "execution_count": null,
-<<<<<<< HEAD
-   "metadata": {},
-=======
-   "metadata": {
-    "collapsed": false,
-    "deletable": true,
-    "editable": true,
-    "run_control": {
-     "frozen": false,
-     "read_only": false
-    }
-   },
->>>>>>> 6b381e35
+   "metadata": {
+    "collapsed": false,
+    "deletable": true,
+    "editable": true,
+    "run_control": {
+     "frozen": false,
+     "read_only": false
+    }
+   },
    "outputs": [],
    "source": [
     "V1 = 0.1\n",
@@ -301,19 +285,15 @@
   {
    "cell_type": "code",
    "execution_count": null,
-<<<<<<< HEAD
-   "metadata": {},
-=======
-   "metadata": {
-    "collapsed": false,
-    "deletable": true,
-    "editable": true,
-    "run_control": {
-     "frozen": false,
-     "read_only": false
-    }
-   },
->>>>>>> 6b381e35
+   "metadata": {
+    "collapsed": false,
+    "deletable": true,
+    "editable": true,
+    "run_control": {
+     "frozen": false,
+     "read_only": false
+    }
+   },
    "outputs": [],
    "source": [
     "eps_d, V = 0.3, 0.2\n",
@@ -342,19 +322,15 @@
   {
    "cell_type": "code",
    "execution_count": null,
-<<<<<<< HEAD
-   "metadata": {},
-=======
-   "metadata": {
-    "collapsed": false,
-    "deletable": true,
-    "editable": true,
-    "run_control": {
-     "frozen": false,
-     "read_only": false
-    }
-   },
->>>>>>> 6b381e35
+   "metadata": {
+    "collapsed": false,
+    "deletable": true,
+    "editable": true,
+    "run_control": {
+     "frozen": false,
+     "read_only": false
+    }
+   },
    "outputs": [],
    "source": [
     "from pytriqs.plot.mpl_interface import oplot,plt\n",
@@ -384,19 +360,15 @@
   {
    "cell_type": "code",
    "execution_count": null,
-<<<<<<< HEAD
-   "metadata": {},
-=======
-   "metadata": {
-    "collapsed": false,
-    "deletable": true,
-    "editable": true,
-    "run_control": {
-     "frozen": false,
-     "read_only": false
-    }
-   },
->>>>>>> 6b381e35
+   "metadata": {
+    "collapsed": false,
+    "deletable": true,
+    "editable": true,
+    "run_control": {
+     "frozen": false,
+     "read_only": false
+    }
+   },
    "outputs": [],
    "source": [
     "oplot(g, mode='S', linewidth=2)"
@@ -419,19 +391,15 @@
   {
    "cell_type": "code",
    "execution_count": null,
-<<<<<<< HEAD
-   "metadata": {},
-=======
-   "metadata": {
-    "collapsed": false,
-    "deletable": true,
-    "editable": true,
-    "run_control": {
-     "frozen": false,
-     "read_only": false
-    }
-   },
->>>>>>> 6b381e35
+   "metadata": {
+    "collapsed": false,
+    "deletable": true,
+    "editable": true,
+    "run_control": {
+     "frozen": false,
+     "read_only": false
+    }
+   },
    "outputs": [],
    "source": [
     "eps_d, V  = 0.3, 0.2\n",
@@ -464,19 +432,15 @@
   {
    "cell_type": "code",
    "execution_count": null,
-<<<<<<< HEAD
-   "metadata": {},
-=======
-   "metadata": {
-    "collapsed": false,
-    "deletable": true,
-    "editable": true,
-    "run_control": {
-     "frozen": false,
-     "read_only": false
-    }
-   },
->>>>>>> 6b381e35
+   "metadata": {
+    "collapsed": false,
+    "deletable": true,
+    "editable": true,
+    "run_control": {
+     "frozen": false,
+     "read_only": false
+    }
+   },
    "outputs": [],
    "source": [
     "g = GfReFreq(indices = [0], window = (-2, 2), name = \"Semi Circular\")\n",
@@ -511,19 +475,15 @@
   {
    "cell_type": "code",
    "execution_count": null,
-<<<<<<< HEAD
-   "metadata": {},
-=======
-   "metadata": {
-    "collapsed": false,
-    "deletable": true,
-    "editable": true,
-    "run_control": {
-     "frozen": false,
-     "read_only": false
-    }
-   },
->>>>>>> 6b381e35
+   "metadata": {
+    "collapsed": false,
+    "deletable": true,
+    "editable": true,
+    "run_control": {
+     "frozen": false,
+     "read_only": false
+    }
+   },
    "outputs": [],
    "source": [
     "# Define g and fill it\n",
@@ -556,19 +516,15 @@
   {
    "cell_type": "code",
    "execution_count": null,
-<<<<<<< HEAD
-   "metadata": {},
-=======
-   "metadata": {
-    "collapsed": false,
-    "deletable": true,
-    "editable": true,
-    "run_control": {
-     "frozen": false,
-     "read_only": false
-    }
-   },
->>>>>>> 6b381e35
+   "metadata": {
+    "collapsed": false,
+    "deletable": true,
+    "editable": true,
+    "run_control": {
+     "frozen": false,
+     "read_only": false
+    }
+   },
    "outputs": [],
    "source": [
     "g = GfImTime(indices=[0], beta=10)"
@@ -594,19 +550,15 @@
   {
    "cell_type": "code",
    "execution_count": null,
-<<<<<<< HEAD
-   "metadata": {},
-=======
-   "metadata": {
-    "collapsed": false,
-    "deletable": true,
-    "editable": true,
-    "run_control": {
-     "frozen": false,
-     "read_only": false
-    }
-   },
->>>>>>> 6b381e35
+   "metadata": {
+    "collapsed": false,
+    "deletable": true,
+    "editable": true,
+    "run_control": {
+     "frozen": false,
+     "read_only": false
+    }
+   },
    "outputs": [],
    "source": [
     "g1 = GfImFreq(indices=[0], beta=10)\n",
@@ -643,19 +595,15 @@
   {
    "cell_type": "code",
    "execution_count": null,
-<<<<<<< HEAD
-   "metadata": {},
-=======
-   "metadata": {
-    "collapsed": false,
-    "deletable": true,
-    "editable": true,
-    "run_control": {
-     "frozen": false,
-     "read_only": false
-    }
-   },
->>>>>>> 6b381e35
+   "metadata": {
+    "collapsed": false,
+    "deletable": true,
+    "editable": true,
+    "run_control": {
+     "frozen": false,
+     "read_only": false
+    }
+   },
    "outputs": [],
    "source": [
     "g_up = GfImFreq(indices=[0], beta=10)\n",
@@ -688,19 +636,15 @@
   {
    "cell_type": "code",
    "execution_count": null,
-<<<<<<< HEAD
-   "metadata": {},
-=======
-   "metadata": {
-    "collapsed": false,
-    "deletable": true,
-    "editable": true,
-    "run_control": {
-     "frozen": false,
-     "read_only": false
-    }
-   },
->>>>>>> 6b381e35
+   "metadata": {
+    "collapsed": false,
+    "deletable": true,
+    "editable": true,
+    "run_control": {
+     "frozen": false,
+     "read_only": false
+    }
+   },
    "outputs": [],
    "source": [
     "g = GfImFreq(indices=[0], beta=10)\n",
@@ -742,19 +686,15 @@
   {
    "cell_type": "code",
    "execution_count": null,
-<<<<<<< HEAD
-   "metadata": {},
-=======
-   "metadata": {
-    "collapsed": false,
-    "deletable": true,
-    "editable": true,
-    "run_control": {
-     "frozen": false,
-     "read_only": false
-    }
-   },
->>>>>>> 6b381e35
+   "metadata": {
+    "collapsed": false,
+    "deletable": true,
+    "editable": true,
+    "run_control": {
+     "frozen": false,
+     "read_only": false
+    }
+   },
    "outputs": [],
    "source": [
     "# A Green's function in frequency set to semi-circular\n",
@@ -770,19 +710,15 @@
   {
    "cell_type": "code",
    "execution_count": null,
-<<<<<<< HEAD
-   "metadata": {},
-=======
-   "metadata": {
-    "collapsed": false,
-    "deletable": true,
-    "editable": true,
-    "run_control": {
-     "frozen": false,
-     "read_only": false
-    }
-   },
->>>>>>> 6b381e35
+   "metadata": {
+    "collapsed": false,
+    "deletable": true,
+    "editable": true,
+    "run_control": {
+     "frozen": false,
+     "read_only": false
+    }
+   },
    "outputs": [],
    "source": [
     "# We can also go the other way\n",
@@ -816,19 +752,15 @@
   {
    "cell_type": "code",
    "execution_count": null,
-<<<<<<< HEAD
-   "metadata": {},
-=======
-   "metadata": {
-    "collapsed": false,
-    "deletable": true,
-    "editable": true,
-    "run_control": {
-     "frozen": false,
-     "read_only": false
-    }
-   },
->>>>>>> 6b381e35
+   "metadata": {
+    "collapsed": false,
+    "deletable": true,
+    "editable": true,
+    "run_control": {
+     "frozen": false,
+     "read_only": false
+    }
+   },
    "outputs": [],
    "source": [
     "# We define a Matsubara Green's function\n",
@@ -925,8 +857,6 @@
     "Use Pade approximants to obtain a real-frequency version of the Green's function computed in the\n",
     "Exercise 5. What is the effect of interactions at second-order perturbation theory? How is it changing with different values of $U$?\n"
    ]
-<<<<<<< HEAD
-=======
   },
   {
    "cell_type": "code",
@@ -942,7 +872,6 @@
    },
    "outputs": [],
    "source": []
->>>>>>> 6b381e35
   }
  ],
  "metadata": {
