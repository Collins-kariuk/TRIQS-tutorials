{
 "cells": [
  {
   "cell_type": "code",
   "execution_count": null,
   "metadata": {
<<<<<<< HEAD
    "collapsed": true
=======
    "collapsed": true,
    "deletable": true,
    "editable": true,
    "run_control": {
     "frozen": false,
     "read_only": false
    }
>>>>>>> 6b381e35
   },
   "outputs": [],
   "source": [
    "%matplotlib inline\n",
    "# change scale of all figures to make them bigger\n",
    "import matplotlib as mpl\n",
    "mpl.rcParams['savefig.dpi']=100 "
   ]
  },
  {
   "cell_type": "markdown",
   "metadata": {
    "deletable": true,
    "editable": true,
    "run_control": {
     "frozen": false,
     "read_only": false
    }
   },
   "source": [
    "General reminder: Anderson impurity model and CTHYB solver\n",
    "=========================================\n",
    "\n",
    "In the Anderson impurity model, we decompose the full lattice problem into an interacting site ('impurity') hybridised to a bath:\n",
    "\n",
    "<img src=\"files/dmft_bath_impurity.png\">\n",
    "\n",
    "with the Hamiltonian\n",
    "   \\begin{align*}\n",
    "     H = & \\color{red}{H_{\\rm imp}} + \\color{darkgreen}{H_{\\rm hyb}} + \\color{blue}{H_{\\rm bath}} \\\\\n",
    "     \\color{red}{H_{\\rm imp}} = & \\sum_{\\alpha \\beta} \\epsilon_{\\alpha \\beta} c^{\\dagger}_{\\alpha} c_{\\beta} \n",
    "     + \\sum_{\\alpha \\beta \\gamma \\delta} U_{\\alpha \\beta \\gamma \\delta} c^{\\dagger}_{\\alpha} c^{\\dagger}_{\\beta} c_{\\delta} c_{\\gamma} \\\\\n",
    "     \\color{darkgreen}{H_{\\rm hyb}} = & \\sum_{\\alpha \\nu k} (V_{\\alpha \\nu k} c^{\\dagger}_{\\alpha} d_{\\nu k} + h.~c.) \\\\\n",
    "     \\color{blue}{H_{\\rm bath}} = & \\sum_{\\nu k} \\epsilon_{\\nu k} d^{\\dagger}_{\\nu k} d_{\\nu k}.\n",
    "   \\end{align*}\n",
    "\n",
    "Without going into the gory details, the basic idea behind CTHYB is to solve the impurity model by diagrammatically expanding the partition function $Z$ and sample the diagrams stochastically using Monte Carlo while measuring quantities of interest, such as the Green's function.\n",
    "\n",
    "The key point to understand is that a CTHYB solver needs two pieces of information as input from the user:\n",
    "- the **interacting Hamiltonian**, $H_{\\rm int} = \\sum_{\\alpha \\beta \\gamma \\delta} U_{\\alpha \\beta \\gamma \\delta} c^{\\dagger}_{\\alpha} c^{\\dagger}_{\\beta} c_{\\delta} c_{\\gamma}$,\n",
    "- the **non-interacting Green's function**, $G_0(i\\omega_n)$, from which the energy levels $\\epsilon$ and hybridization function are deduced."
   ]
  },
  {
   "cell_type": "markdown",
   "metadata": {
    "deletable": true,
    "editable": true,
    "run_control": {
     "frozen": false,
     "read_only": false
    }
   },
   "source": [
    "The TRIQS/CTHYB impurity solver\n",
    "===============================\n",
    "\n",
    "In this notebook, we will see how to use the CTHYB impurity solver ([documentation here](https://triqs.ipht.cnrs.fr/1.x/applications/cthyb/)). We will take\n",
    "the example of a single-orbital Anderson impurity model with a local Coulomb interaction on\n",
    "the impurity orbital\n",
    "\n",
    "$$\n",
    "H_\\mathrm{int} = U n_\\mathrm{\\uparrow} n_\\mathrm{\\downarrow}\n",
    "$$\n",
    "\n",
    "The non-interacting Green's function is\n",
    "\n",
    "$$\n",
    "G_0(i\\omega_n) = \\frac{1}{i\\omega_n - \\epsilon_d - V^2 \\Gamma(i\\omega_n)}\n",
    "$$\n",
    "\n",
    "and $\\Gamma$ is the Green's function of a flat conduction bath.\n",
    "\n",
    "Setting up the impurity solver\n",
    "------------------------------\n",
    "\n",
    "Here is an example showing how to define an impurity solver and run it on a\n",
    "single-orbital Anderson impurity model. Note that the Monte Carlo will take a bit\n",
    "of time. Wait until the calculation is over before going on (see the \"Kernel busy\"\n",
    "solid circle on the top right)."
   ]
  },
  {
   "cell_type": "code",
   "execution_count": null,
<<<<<<< HEAD
   "metadata": {},
=======
   "metadata": {
    "collapsed": false,
    "deletable": true,
    "editable": true,
    "run_control": {
     "frozen": false,
     "read_only": false
    }
   },
>>>>>>> 6b381e35
   "outputs": [],
   "source": [
    "from pytriqs.gf import *\n",
    "from pytriqs.operators import *\n",
    "from triqs_cthyb import Solver\n",
    "\n",
    "# Redirect the output of the C++ solver to the notebook\n",
    "from pytriqs.utility.redirect import *\n",
    "start_redirect()\n",
    "\n",
    "V = 1.0           # Hybridization strength\n",
    "U = 4.0           # Local (on-site) Coulomb interaction\n",
    "epsilon_d = 0.2   # Orbital energy level\n",
    "beta = 20         # Inverse temperature\n",
    "\n",
    "# Construct the impurity solver\n",
    "S = Solver(beta = beta, gf_struct = [('up',[0]), ('down',[0])] )\n",
    "\n",
    "# Define the non-interacting Green's function\n",
    "S.G0_iw << inverse(iOmega_n - epsilon_d - V**2 * Flat(1.0))\n",
    "\n",
    "# Define the interacting Hamiltonian\n",
    "h_int = U * n('up',0) * n('down',0)\n",
    "\n",
    "# Solve the impurity problem for a given local Hamiltonian.\n",
    "S.solve(h_int = h_int, \n",
    "        length_cycle = 10,         # Number of steps between each measurement\n",
    "        n_warmup_cycles = 5000,    # Number of warmup cycles\n",
    "        n_cycles = 50000           # Number of QMC cycles\n",
    "       )"
   ]
  },
  {
   "cell_type": "markdown",
   "metadata": {
    "deletable": true,
    "editable": true,
    "run_control": {
     "frozen": false,
     "read_only": false
    }
   },
   "source": [
    "Let's try to explain the different lines of the script above. To construct the solver all that is needed is the inverse temperature $\\beta$ and a list that describes the block structure of the Green's function. This is the `gf_struct` keyword. In this specific case, there are two (disconnected) blocks `up` and `down` and each containing only one orbital with the index 0. This is what is described by `gf_struct`.\n",
    "\n",
    "Then, the member `S.G0_iw` of the solver is initialized. This Green's function will be used as the non-interacting Green's function when the solver starts.\n",
    "\n",
    "The final step is to run the solver with the `solve` method. It has a certain number of parameters:\n",
    "\n",
    "- `h_int`: This is the interacting Hamiltonian (i.e. the quartic terms in the local Hamiltonian, those with 4 operators) solved for in the Monte Carlo. It is defined using the operators that we have seen in the previous notebook. **Important**: the name of the indices in the operators have to be compatible with the `gf_struct` that was used in the construction of the solver.\n",
    "- `length_cycle`: This is the number of steps at which measurements, e.g. of `G_tau`, are made to ensure data is decorrelated.\n",
    "- `n_warmup_cycles`: The number of cycles used to thermalize the system.\n",
    "- `n_cycles`: This is the number of Monte Carlo cycles, which is also the number of measures of the Green's function.\n",
    "\n",
    "So a calculation will have a Markov chain of length `length_cycle` * (`n_warmup_cycles` + `n_cycles`).\n",
    "\n",
    "When the run is over, the outputs of the solver are:\n",
    "\n",
    "- `S.G_tau`: The Green's function in imaginary time of the system.\n",
    "- `S.G_iw`: The Green's function in Matsubara frequency of the system.\n",
    "- `S.Sigma_iw`: The self-energy in Matsubara frequency.\n",
    "\n",
    "**Tips for advanced use**:\n",
    "- For some more complex standard Hamiltonians, the library provides functions that can be used to construct `h_int`. See the operators section of the TRIQS documentation.\n",
    "- It is likely that for more involved calculations, you will have more parameters that you can adjust. See the online CTHYB documentation.\n",
    "- If you have many more parameters, it can be beneficial to set the parameters in a dictionary at the top of your script and simply pass the dictionary to `solve` using Python keyword arguments:\n",
    "\n",
    "```\n",
    "p = {}                        # Initialize an empty Python dictionary\n",
    "p['length_cycle'] = 10        # Fill the dictionary with parameters\n",
    "p['n_warmup_cycles'] = 5000\n",
    "p['n_cycles'] = 50000\n",
    "\n",
    "S.solve(h_int = h_int, **p)   # The dictionary contents will be unrolled as arguments to the solve function\n",
    "\n",
    "```"
   ]
  },
  {
   "cell_type": "markdown",
   "metadata": {
    "deletable": true,
    "editable": true,
    "run_control": {
     "frozen": false,
     "read_only": false
    }
   },
   "source": [
    "Visualizing the Matsubara-frequency results\n",
    "-------------------------------------------\n",
    "\n",
    "We can plot the results and see how our statistics look in terms of the resulting noise."
   ]
  },
  {
   "cell_type": "code",
   "execution_count": null,
<<<<<<< HEAD
   "metadata": {},
=======
   "metadata": {
    "collapsed": false,
    "deletable": true,
    "editable": true,
    "run_control": {
     "frozen": false,
     "read_only": false
    }
   },
>>>>>>> 6b381e35
   "outputs": [],
   "source": [
    "from pytriqs.plot.mpl_interface import *\n",
    "\n",
    "oplot(S.G_iw, 'o')\n",
    "plt.xlim(0,20)"
   ]
  },
  {
   "cell_type": "code",
   "execution_count": null,
<<<<<<< HEAD
   "metadata": {},
=======
   "metadata": {
    "collapsed": false,
    "deletable": true,
    "editable": true,
    "run_control": {
     "frozen": false,
     "read_only": false
    }
   },
>>>>>>> 6b381e35
   "outputs": [],
   "source": [
    "oplot(S.Sigma_iw, '-o')\n",
    "plt.xlim(0,20)\n",
    "plt.ylim(-1.0,2.0)"
   ]
  },
  {
   "cell_type": "markdown",
   "metadata": {
    "deletable": true,
    "editable": true,
    "run_control": {
     "frozen": false,
     "read_only": false
    }
   },
   "source": [
    "The large oscillations in the self-energy are due to a bad statistics in the Monte Carlo.\n",
    "\n",
    "Exercise\n",
    "--------\n",
    "\n",
    "Increase and decrease the number of Monte Carlo cycles to see its effect on the quality of the self-energy."
   ]
  }
 ],
 "metadata": {
  "kernelspec": {
   "display_name": "Python 2",
   "language": "python",
   "name": "python2"
  },
  "language_info": {
   "codemirror_mode": {
    "name": "ipython",
    "version": 2
   },
   "file_extension": ".py",
   "mimetype": "text/x-python",
   "name": "python",
   "nbconvert_exporter": "python",
   "pygments_lexer": "ipython2",
   "version": "2.7.13"
  },
  "latex_envs": {
   "LaTeX_envs_menu_present": true,
   "autocomplete": true,
   "bibliofile": "biblio.bib",
   "cite_by": "apalike",
   "current_citInitial": 1,
   "eqLabelWithNumbers": true,
   "eqNumInitial": 1,
   "hotkeys": {
    "equation": "Ctrl-E",
    "itemize": "Ctrl-I"
   },
   "labels_anchors": false,
   "latex_user_defs": false,
   "report_style_numbering": false,
   "user_envs_cfg": false
  },
  "widgets": {
   "state": {},
   "version": "1.1.1"
  }
 },
 "nbformat": 4,
 "nbformat_minor": 1
}<|MERGE_RESOLUTION|>--- conflicted
+++ resolved
@@ -4,9 +4,6 @@
    "cell_type": "code",
    "execution_count": null,
    "metadata": {
-<<<<<<< HEAD
-    "collapsed": true
-=======
     "collapsed": true,
     "deletable": true,
     "editable": true,
@@ -14,7 +11,6 @@
      "frozen": false,
      "read_only": false
     }
->>>>>>> 6b381e35
    },
    "outputs": [],
    "source": [
@@ -100,9 +96,6 @@
   {
    "cell_type": "code",
    "execution_count": null,
-<<<<<<< HEAD
-   "metadata": {},
-=======
    "metadata": {
     "collapsed": false,
     "deletable": true,
@@ -112,7 +105,6 @@
      "read_only": false
     }
    },
->>>>>>> 6b381e35
    "outputs": [],
    "source": [
     "from pytriqs.gf import *\n",
@@ -211,9 +203,6 @@
   {
    "cell_type": "code",
    "execution_count": null,
-<<<<<<< HEAD
-   "metadata": {},
-=======
    "metadata": {
     "collapsed": false,
     "deletable": true,
@@ -223,7 +212,6 @@
      "read_only": false
     }
    },
->>>>>>> 6b381e35
    "outputs": [],
    "source": [
     "from pytriqs.plot.mpl_interface import *\n",
@@ -235,9 +223,6 @@
   {
    "cell_type": "code",
    "execution_count": null,
-<<<<<<< HEAD
-   "metadata": {},
-=======
    "metadata": {
     "collapsed": false,
     "deletable": true,
@@ -247,7 +232,6 @@
      "read_only": false
     }
    },
->>>>>>> 6b381e35
    "outputs": [],
    "source": [
     "oplot(S.Sigma_iw, '-o')\n",
